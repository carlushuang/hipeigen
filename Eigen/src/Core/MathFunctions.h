--- conflicted
+++ resolved
@@ -882,11 +882,7 @@
 
 namespace numext {
 
-<<<<<<< HEAD
-#ifndef __HIP_DEVICE_COMPILE__ 
-=======
-#if !defined(__CUDA_ARCH__) && !defined(__SYCL_DEVICE_ONLY__)
->>>>>>> a46d2e73
+#if !defined(__HIP_DEVICE_COMPILE__) && !defined(__SYCL_DEVICE_ONLY__)
 template<typename T>
 EIGEN_DEVICE_FUNC
 EIGEN_ALWAYS_INLINE T mini(const T& x, const T& y)
@@ -1092,16 +1088,12 @@
   return EIGEN_MATHFUNC_IMPL(log1p, Scalar)::run(x);
 }
 
-<<<<<<< HEAD
-#ifdef __HIPCC__
-=======
 #if defined(__SYCL_DEVICE_ONLY__)
 EIGEN_ALWAYS_INLINE float   log1p(float x) { return cl::sycl::log1p(x); }
 EIGEN_ALWAYS_INLINE double  log1p(double x) { return cl::sycl::log1p(x); }
 #endif // defined(__SYCL_DEVICE_ONLY__)
 
-#ifdef __CUDACC__
->>>>>>> a46d2e73
+#ifdef __HIPCC__
 template<> EIGEN_DEVICE_FUNC EIGEN_ALWAYS_INLINE
 float log1p(const float &x) { return ::log1pf(x); }
 
@@ -1154,16 +1146,12 @@
   return floor(x);
 }
 
-<<<<<<< HEAD
-#ifdef __HIPCC__
-=======
 #if defined(__SYCL_DEVICE_ONLY__)
 EIGEN_ALWAYS_INLINE float   floor(float x) { return cl::sycl::floor(x); }
 EIGEN_ALWAYS_INLINE double  floor(double x) { return cl::sycl::floor(x); }
 #endif // defined(__SYCL_DEVICE_ONLY__)
 
-#ifdef __CUDACC__
->>>>>>> a46d2e73
+#ifdef __HIPCC__
 template<> EIGEN_DEVICE_FUNC EIGEN_ALWAYS_INLINE
 float floor(const float &x) { return ::floorf(x); }
 
@@ -1179,16 +1167,12 @@
   return ceil(x);
 }
 
-<<<<<<< HEAD
-#ifdef __HIPCC__
-=======
 #if defined(__SYCL_DEVICE_ONLY__)
 EIGEN_ALWAYS_INLINE float   ceil(float x) { return cl::sycl::ceil(x); }
 EIGEN_ALWAYS_INLINE double  ceil(double x) { return cl::sycl::ceil(x); }
 #endif // defined(__SYCL_DEVICE_ONLY__)
 
-#ifdef __CUDACC__
->>>>>>> a46d2e73
+#ifdef __HIPCC__
 template<> EIGEN_DEVICE_FUNC EIGEN_ALWAYS_INLINE
 float ceil(const float &x) { return ::ceilf(x); }
 
@@ -1240,17 +1224,13 @@
   return log(x);
 }
 
-<<<<<<< HEAD
-#ifdef __HIPCC__
-=======
 #if defined(__SYCL_DEVICE_ONLY__)
 EIGEN_ALWAYS_INLINE float   log(float x) { return cl::sycl::log(x); }
 EIGEN_ALWAYS_INLINE double  log(double x) { return cl::sycl::log(x); }
 #endif // defined(__SYCL_DEVICE_ONLY__)
 
 
-#ifdef __CUDACC__
->>>>>>> a46d2e73
+#ifdef __HIPCC__
 template<> EIGEN_DEVICE_FUNC EIGEN_ALWAYS_INLINE
 float log(const float &x) { return ::logf(x); }
 
@@ -1265,16 +1245,12 @@
   return abs(x);
 }
 
-<<<<<<< HEAD
-#ifdef __HIPCC__
-=======
 #if defined(__SYCL_DEVICE_ONLY__)
 EIGEN_ALWAYS_INLINE float   abs(float x) { return cl::sycl::fabs(x); }
 EIGEN_ALWAYS_INLINE double  abs(double x) { return cl::sycl::fabs(x); }
 #endif // defined(__SYCL_DEVICE_ONLY__)
 
-#ifdef __CUDACC__
->>>>>>> a46d2e73
+#ifdef __HIPCC__
 template<> EIGEN_DEVICE_FUNC EIGEN_ALWAYS_INLINE
 float abs(const float &x) { return ::fabsf(x); }
 
@@ -1299,16 +1275,12 @@
   return exp(x);
 }
 
-<<<<<<< HEAD
-#ifdef __HIPCC__
-=======
 #if defined(__SYCL_DEVICE_ONLY__)
 EIGEN_ALWAYS_INLINE float   exp(float x) { return cl::sycl::exp(x); }
 EIGEN_ALWAYS_INLINE double  exp(double x) { return cl::sycl::exp(x); }
 #endif // defined(__SYCL_DEVICE_ONLY__)
 
-#ifdef __CUDACC__
->>>>>>> a46d2e73
+#ifdef __HIPCC__
 template<> EIGEN_DEVICE_FUNC EIGEN_ALWAYS_INLINE
 float exp(const float &x) { return ::expf(x); }
 
@@ -1343,16 +1315,12 @@
   return cos(x);
 }
 
-<<<<<<< HEAD
-#ifdef __HIPCC__
-=======
 #if defined(__SYCL_DEVICE_ONLY__)
 EIGEN_ALWAYS_INLINE float   cos(float x) { return cl::sycl::cos(x); }
 EIGEN_ALWAYS_INLINE double  cos(double x) { return cl::sycl::cos(x); }
 #endif // defined(__SYCL_DEVICE_ONLY__)
 
-#ifdef __CUDACC__
->>>>>>> a46d2e73
+#ifdef __HIPCC__
 template<> EIGEN_DEVICE_FUNC EIGEN_ALWAYS_INLINE
 float cos(const float &x) { return ::cosf(x); }
 
@@ -1367,16 +1335,12 @@
   return sin(x);
 }
 
-<<<<<<< HEAD
-#ifdef __HIPCC__
-=======
 #if defined(__SYCL_DEVICE_ONLY__)
 EIGEN_ALWAYS_INLINE float   sin(float x) { return cl::sycl::sin(x); }
 EIGEN_ALWAYS_INLINE double  sin(double x) { return cl::sycl::sin(x); }
 #endif // defined(__SYCL_DEVICE_ONLY__)
 
-#ifdef __CUDACC__
->>>>>>> a46d2e73
+#ifdef __HIPCC__
 template<> EIGEN_DEVICE_FUNC EIGEN_ALWAYS_INLINE
 float sin(const float &x) { return ::sinf(x); }
 
@@ -1391,16 +1355,12 @@
   return tan(x);
 }
 
-<<<<<<< HEAD
-#ifdef __HIPCC__
-=======
 #if defined(__SYCL_DEVICE_ONLY__)
 EIGEN_ALWAYS_INLINE float   tan(float x) { return cl::sycl::tan(x); }
 EIGEN_ALWAYS_INLINE double  tan(double x) { return cl::sycl::tan(x); }
 #endif // defined(__SYCL_DEVICE_ONLY__)
 
-#ifdef __CUDACC__
->>>>>>> a46d2e73
+#ifdef __HIPCC__
 template<> EIGEN_DEVICE_FUNC EIGEN_ALWAYS_INLINE
 float tan(const float &x) { return ::tanf(x); }
 
@@ -1415,16 +1375,12 @@
   return acos(x);
 }
 
-<<<<<<< HEAD
-#ifdef __HIPCC__
-=======
 #if defined(__SYCL_DEVICE_ONLY__)
 EIGEN_ALWAYS_INLINE float   acos(float x) { return cl::sycl::acos(x); }
 EIGEN_ALWAYS_INLINE double  acos(double x) { return cl::sycl::acos(x); }
 #endif // defined(__SYCL_DEVICE_ONLY__)
 
-#ifdef __CUDACC__
->>>>>>> a46d2e73
+#ifdef __HIPCC__
 template<> EIGEN_DEVICE_FUNC EIGEN_ALWAYS_INLINE
 float acos(const float &x) { return ::acosf(x); }
 
@@ -1439,16 +1395,12 @@
   return asin(x);
 }
 
-<<<<<<< HEAD
-#ifdef __HIPCC__
-=======
 #if defined(__SYCL_DEVICE_ONLY__)
 EIGEN_ALWAYS_INLINE float   asin(float x) { return cl::sycl::asin(x); }
 EIGEN_ALWAYS_INLINE double  asin(double x) { return cl::sycl::asin(x); }
 #endif // defined(__SYCL_DEVICE_ONLY__)
 
-#ifdef __CUDACC__
->>>>>>> a46d2e73
+#ifdef __HIPCC__
 template<> EIGEN_DEVICE_FUNC EIGEN_ALWAYS_INLINE
 float asin(const float &x) { return ::asinf(x); }
 
@@ -1463,16 +1415,12 @@
   return atan(x);
 }
 
-<<<<<<< HEAD
-#ifdef __HIPCC__
-=======
 #if defined(__SYCL_DEVICE_ONLY__)
 EIGEN_ALWAYS_INLINE float   atan(float x) { return cl::sycl::atan(x); }
 EIGEN_ALWAYS_INLINE double  atan(double x) { return cl::sycl::atan(x); }
 #endif // defined(__SYCL_DEVICE_ONLY__)
 
-#ifdef __CUDACC__
->>>>>>> a46d2e73
+#ifdef __HIPCC__
 template<> EIGEN_DEVICE_FUNC EIGEN_ALWAYS_INLINE
 float atan(const float &x) { return ::atanf(x); }
 
@@ -1488,16 +1436,12 @@
   return cosh(x);
 }
 
-<<<<<<< HEAD
-#ifdef __HIPCC__
-=======
 #if defined(__SYCL_DEVICE_ONLY__)
 EIGEN_ALWAYS_INLINE float   cosh(float x) { return cl::sycl::cosh(x); }
 EIGEN_ALWAYS_INLINE double  cosh(double x) { return cl::sycl::cosh(x); }
 #endif // defined(__SYCL_DEVICE_ONLY__)
 
-#ifdef __CUDACC__
->>>>>>> a46d2e73
+#ifdef __HIPCC__
 template<> EIGEN_DEVICE_FUNC EIGEN_ALWAYS_INLINE
 float cosh(const float &x) { return ::coshf(x); }
 
@@ -1512,16 +1456,12 @@
   return sinh(x);
 }
 
-<<<<<<< HEAD
-#ifdef __HIPCC__
-=======
 #if defined(__SYCL_DEVICE_ONLY__)
 EIGEN_ALWAYS_INLINE float   sinh(float x) { return cl::sycl::sinh(x); }
 EIGEN_ALWAYS_INLINE double  sinh(double x) { return cl::sycl::sinh(x); }
 #endif // defined(__SYCL_DEVICE_ONLY__)
 
-#ifdef __CUDACC__
->>>>>>> a46d2e73
+#ifdef __HIPCC__
 template<> EIGEN_DEVICE_FUNC EIGEN_ALWAYS_INLINE
 float sinh(const float &x) { return ::sinhf(x); }
 
@@ -1536,14 +1476,10 @@
   return tanh(x);
 }
 
-<<<<<<< HEAD
-#if (!defined(__HIPCC__)) && EIGEN_FAST_MATH
-=======
 #if defined(__SYCL_DEVICE_ONLY__)
 EIGEN_ALWAYS_INLINE float   tanh(float x) { return cl::sycl::tanh(x); }
 EIGEN_ALWAYS_INLINE double  tanh(double x) { return cl::sycl::tanh(x); }
-#elif (!defined(__CUDACC__)) && EIGEN_FAST_MATH
->>>>>>> a46d2e73
+#elif (!defined(__HIPCC__)) && EIGEN_FAST_MATH
 EIGEN_DEVICE_FUNC EIGEN_ALWAYS_INLINE
 float tanh(float x) { return internal::generic_fast_tanh_float(x); }
 #endif
@@ -1563,16 +1499,12 @@
   return fmod(a, b);
 }
 
-<<<<<<< HEAD
-#ifdef __HIPCC__
-=======
 #if defined(__SYCL_DEVICE_ONLY__)
 EIGEN_ALWAYS_INLINE float   fmod(float x, float y) { return cl::sycl::fmod(x, y); }
 EIGEN_ALWAYS_INLINE double  fmod(double x, double y) { return cl::sycl::fmod(x, y); }
 #endif // defined(__SYCL_DEVICE_ONLY__)
 
-#ifdef __CUDACC__
->>>>>>> a46d2e73
+#ifdef __HIPCC__
 template <>
 EIGEN_DEVICE_FUNC EIGEN_ALWAYS_INLINE
 float fmod(const float& a, const float& b) {
