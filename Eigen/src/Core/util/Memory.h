// This file is part of Eigen, a lightweight C++ template library
// for linear algebra.
//
// Copyright (C) 2008-2015 Gael Guennebaud <gael.guennebaud@inria.fr>
// Copyright (C) 2008-2009 Benoit Jacob <jacob.benoit.1@gmail.com>
// Copyright (C) 2009 Kenneth Riddile <kfriddile@yahoo.com>
// Copyright (C) 2010 Hauke Heibel <hauke.heibel@gmail.com>
// Copyright (C) 2010 Thomas Capricelli <orzel@freehackers.org>
// Copyright (C) 2013 Pavel Holoborodko <pavel@holoborodko.com>
//
// This Source Code Form is subject to the terms of the Mozilla
// Public License v. 2.0. If a copy of the MPL was not distributed
// with this file, You can obtain one at http://mozilla.org/MPL/2.0/.


/*****************************************************************************
*** Platform checks for aligned malloc functions                           ***
*****************************************************************************/

#ifndef EIGEN_MEMORY_H
#define EIGEN_MEMORY_H

#ifndef EIGEN_MALLOC_ALREADY_ALIGNED

// Try to determine automatically if malloc is already aligned.

// On 64-bit systems, glibc's malloc returns 16-byte-aligned pointers, see:
//   http://www.gnu.org/s/libc/manual/html_node/Aligned-Memory-Blocks.html
// This is true at least since glibc 2.8.
// This leaves the question how to detect 64-bit. According to this document,
//   http://gcc.fyxm.net/summit/2003/Porting%20to%2064%20bit.pdf
// page 114, "[The] LP64 model [...] is used by all 64-bit UNIX ports" so it's indeed
// quite safe, at least within the context of glibc, to equate 64-bit with LP64.
#if defined(__GLIBC__) && ((__GLIBC__>=2 && __GLIBC_MINOR__ >= 8) || __GLIBC__>2) \
 && defined(__LP64__) && ! defined( __SANITIZE_ADDRESS__ ) && (EIGEN_DEFAULT_ALIGN_BYTES == 16)
  #define EIGEN_GLIBC_MALLOC_ALREADY_ALIGNED 1
#else
  #define EIGEN_GLIBC_MALLOC_ALREADY_ALIGNED 0
#endif

// FreeBSD 6 seems to have 16-byte aligned malloc
//   See http://svn.freebsd.org/viewvc/base/stable/6/lib/libc/stdlib/malloc.c?view=markup
// FreeBSD 7 seems to have 16-byte aligned malloc except on ARM and MIPS architectures
//   See http://svn.freebsd.org/viewvc/base/stable/7/lib/libc/stdlib/malloc.c?view=markup
#if defined(__FreeBSD__) && !(EIGEN_ARCH_ARM || EIGEN_ARCH_MIPS) && (EIGEN_DEFAULT_ALIGN_BYTES == 16)
  #define EIGEN_FREEBSD_MALLOC_ALREADY_ALIGNED 1
#else
  #define EIGEN_FREEBSD_MALLOC_ALREADY_ALIGNED 0
#endif

#if (EIGEN_OS_MAC && (EIGEN_DEFAULT_ALIGN_BYTES == 16))     \
 || (EIGEN_OS_WIN64 && (EIGEN_DEFAULT_ALIGN_BYTES == 16))   \
 || EIGEN_GLIBC_MALLOC_ALREADY_ALIGNED              \
 || EIGEN_FREEBSD_MALLOC_ALREADY_ALIGNED
  #define EIGEN_MALLOC_ALREADY_ALIGNED 1
#else
  #define EIGEN_MALLOC_ALREADY_ALIGNED 0
#endif

#endif

namespace Eigen {

namespace internal {

EIGEN_DEVICE_FUNC
inline void throw_std_bad_alloc()
{
  #ifdef EIGEN_EXCEPTIONS
    throw std::bad_alloc();
  #else
    std::size_t huge = static_cast<std::size_t>(-1);
    new int[huge];
  #endif
}

/*****************************************************************************
*** Implementation of handmade aligned functions                           ***
*****************************************************************************/

/* ----- Hand made implementations of aligned malloc/free and realloc ----- */

/** \internal Like malloc, but the returned pointer is guaranteed to be 16-byte aligned.
  * Fast, but wastes 16 additional bytes of memory. Does not throw any exception.
  */
inline void* handmade_aligned_malloc(std::size_t size)
{
  void *original = std::malloc(size+EIGEN_DEFAULT_ALIGN_BYTES);
  if (original == 0) return 0;
  void *aligned = reinterpret_cast<void*>((reinterpret_cast<std::size_t>(original) & ~(std::size_t(EIGEN_DEFAULT_ALIGN_BYTES-1))) + EIGEN_DEFAULT_ALIGN_BYTES);
  *(reinterpret_cast<void**>(aligned) - 1) = original;
  return aligned;
}

/** \internal Frees memory allocated with handmade_aligned_malloc */
inline void handmade_aligned_free(void *ptr)
{
  if (ptr) std::free(*(reinterpret_cast<void**>(ptr) - 1));
}

/** \internal
  * \brief Reallocates aligned memory.
  * Since we know that our handmade version is based on std::malloc
  * we can use std::realloc to implement efficient reallocation.
  */
inline void* handmade_aligned_realloc(void* ptr, std::size_t size, std::size_t = 0)
{
  if (ptr == 0) return handmade_aligned_malloc(size);
  void *original = *(reinterpret_cast<void**>(ptr) - 1);
  std::ptrdiff_t previous_offset = static_cast<char *>(ptr)-static_cast<char *>(original);
  original = std::realloc(original,size+EIGEN_DEFAULT_ALIGN_BYTES);
  if (original == 0) return 0;
  void *aligned = reinterpret_cast<void*>((reinterpret_cast<std::size_t>(original) & ~(std::size_t(EIGEN_DEFAULT_ALIGN_BYTES-1))) + EIGEN_DEFAULT_ALIGN_BYTES);
  void *previous_aligned = static_cast<char *>(original)+previous_offset;
  if(aligned!=previous_aligned)
    std::memmove(aligned, previous_aligned, size);

  *(reinterpret_cast<void**>(aligned) - 1) = original;
  return aligned;
}

/*****************************************************************************
*** Implementation of portable aligned versions of malloc/free/realloc     ***
*****************************************************************************/

#ifdef EIGEN_NO_MALLOC
EIGEN_DEVICE_FUNC inline void check_that_malloc_is_allowed()
{
  eigen_assert(false && "heap allocation is forbidden (EIGEN_NO_MALLOC is defined)");
}
#elif defined EIGEN_RUNTIME_NO_MALLOC
EIGEN_DEVICE_FUNC inline bool is_malloc_allowed_impl(bool update, bool new_value = false)
{
  static bool value = true;
  if (update == 1)
    value = new_value;
  return value;
}
EIGEN_DEVICE_FUNC inline bool is_malloc_allowed() { return is_malloc_allowed_impl(false); }
EIGEN_DEVICE_FUNC inline bool set_is_malloc_allowed(bool new_value) { return is_malloc_allowed_impl(true, new_value); }
EIGEN_DEVICE_FUNC inline void check_that_malloc_is_allowed()
{
  eigen_assert(is_malloc_allowed() && "heap allocation is forbidden (EIGEN_RUNTIME_NO_MALLOC is defined and g_is_malloc_allowed is false)");
}
#else
EIGEN_DEVICE_FUNC inline void check_that_malloc_is_allowed()
{}
#endif

/** \internal Allocates \a size bytes. The returned pointer is guaranteed to have 16 or 32 bytes alignment depending on the requirements.
  * On allocation error, the returned pointer is null, and std::bad_alloc is thrown.
  */
EIGEN_DEVICE_FUNC inline void* aligned_malloc(std::size_t size)
{
  check_that_malloc_is_allowed();

  void *result;
  #if (EIGEN_DEFAULT_ALIGN_BYTES==0) || EIGEN_MALLOC_ALREADY_ALIGNED
    #if !defined(__HIP_DEVICE_COMPILE__)
    result = std::malloc(size);
    #else
    result = aligned_malloc(size);
    #endif
    #if EIGEN_DEFAULT_ALIGN_BYTES==16
    eigen_assert((size<16 || (std::size_t(result)%16)==0) && "System's malloc returned an unaligned pointer. Compile with EIGEN_MALLOC_ALREADY_ALIGNED=0 to fallback to handmade alignd memory allocator.");
    #endif
  #else
    result = handmade_aligned_malloc(size);
  #endif

  if(!result && size)
    throw_std_bad_alloc();

  return result;
}

/** \internal Frees memory allocated with aligned_malloc. */
EIGEN_DEVICE_FUNC inline void aligned_free(void *ptr)
{
  #if (EIGEN_DEFAULT_ALIGN_BYTES==0) || EIGEN_MALLOC_ALREADY_ALIGNED
    #if (!defined(__HIP_DEVICE_COMPILE__))
    std::free(ptr);
    #else
    aligned_free(ptr);
    #endif
  #else
    handmade_aligned_free(ptr);
  #endif
}

/**
  * \internal
  * \brief Reallocates an aligned block of memory.
  * \throws std::bad_alloc on allocation failure
  */
inline void* aligned_realloc(void *ptr, std::size_t new_size, std::size_t old_size)
{
  EIGEN_UNUSED_VARIABLE(old_size);

  void *result;
#if (EIGEN_DEFAULT_ALIGN_BYTES==0) || EIGEN_MALLOC_ALREADY_ALIGNED
  result = std::realloc(ptr,new_size);
#else
  result = handmade_aligned_realloc(ptr,new_size,old_size);
#endif

  if (!result && new_size)
    throw_std_bad_alloc();

  return result;
}

/*****************************************************************************
*** Implementation of conditionally aligned functions                      ***
*****************************************************************************/

/** \internal Allocates \a size bytes. If Align is true, then the returned ptr is 16-byte-aligned.
  * On allocation error, the returned pointer is null, and a std::bad_alloc is thrown.
  */
template<bool Align> EIGEN_DEVICE_FUNC inline void* conditional_aligned_malloc(std::size_t size)
{
  return aligned_malloc(size);
}

template<> EIGEN_DEVICE_FUNC inline void* conditional_aligned_malloc<false>(std::size_t size)
{
  check_that_malloc_is_allowed();

  #if (!defined(__HIP_DEVICE_COMPILE__))
  void *result = std::malloc(size);
  #else
  void *result = aligned_malloc(size);
  #endif
  if(!result && size)
    throw_std_bad_alloc();
  return result;
}

/** \internal Frees memory allocated with conditional_aligned_malloc */
template<bool Align> EIGEN_DEVICE_FUNC inline void conditional_aligned_free(void *ptr)
{
  aligned_free(ptr);
}

template<> EIGEN_DEVICE_FUNC inline void conditional_aligned_free<false>(void *ptr)
{
  #if (!defined(__HIP_DEVICE_COMPILE__))
  std::free(ptr);
  #else
  aligned_free(ptr);
  #endif
}

template<bool Align> inline void* conditional_aligned_realloc(void* ptr, std::size_t new_size, std::size_t old_size)
{
  return aligned_realloc(ptr, new_size, old_size);
}

template<> inline void* conditional_aligned_realloc<false>(void* ptr, std::size_t new_size, std::size_t)
{
  return std::realloc(ptr, new_size);
}

/*****************************************************************************
*** Construction/destruction of array elements                             ***
*****************************************************************************/

/** \internal Destructs the elements of an array.
  * The \a size parameters tells on how many objects to call the destructor of T.
  */
template<typename T> EIGEN_DEVICE_FUNC inline void destruct_elements_of_array(T *ptr, std::size_t size)
{
  // always destruct an array starting from the end.
  if(ptr)
    while(size) ptr[--size].~T();
}

/** \internal Constructs the elements of an array.
  * The \a size parameter tells on how many objects to call the constructor of T.
  */
template<typename T> EIGEN_DEVICE_FUNC inline T* construct_elements_of_array(T *ptr, std::size_t size)
{
  std::size_t i;
  EIGEN_TRY
  {
      for (i = 0; i < size; ++i) ::new (ptr + i) T;
      return ptr;
  }
  EIGEN_CATCH(...)
  {
    destruct_elements_of_array(ptr, i);
    EIGEN_THROW;
  }
  return NULL;
}

/*****************************************************************************
*** Implementation of aligned new/delete-like functions                    ***
*****************************************************************************/

template<typename T>
EIGEN_DEVICE_FUNC EIGEN_ALWAYS_INLINE void check_size_for_overflow(std::size_t size)
{
  if(size > std::size_t(-1) / sizeof(T))
    throw_std_bad_alloc();
}

/** \internal Allocates \a size objects of type T. The returned pointer is guaranteed to have 16 bytes alignment.
  * On allocation error, the returned pointer is undefined, but a std::bad_alloc is thrown.
  * The default constructor of T is called.
  */
template<typename T> EIGEN_DEVICE_FUNC inline T* aligned_new(std::size_t size)
{
  check_size_for_overflow<T>(size);
  T *result = reinterpret_cast<T*>(aligned_malloc(sizeof(T)*size));
  EIGEN_TRY
  {
    return construct_elements_of_array(result, size);
  }
  EIGEN_CATCH(...)
  {
    aligned_free(result);
    EIGEN_THROW;
  }
  return result;
}

template<typename T, bool Align> EIGEN_DEVICE_FUNC inline T* conditional_aligned_new(std::size_t size)
{
  check_size_for_overflow<T>(size);
  T *result = reinterpret_cast<T*>(conditional_aligned_malloc<Align>(sizeof(T)*size));
  EIGEN_TRY
  {
    return construct_elements_of_array(result, size);
  }
  EIGEN_CATCH(...)
  {
    conditional_aligned_free<Align>(result);
    EIGEN_THROW;
  }
  return result;
}

/** \internal Deletes objects constructed with aligned_new
  * The \a size parameters tells on how many objects to call the destructor of T.
  */
template<typename T> EIGEN_DEVICE_FUNC inline void aligned_delete(T *ptr, std::size_t size)
{
  destruct_elements_of_array<T>(ptr, size);
  aligned_free(ptr);
}

/** \internal Deletes objects constructed with conditional_aligned_new
  * The \a size parameters tells on how many objects to call the destructor of T.
  */
template<typename T, bool Align> EIGEN_DEVICE_FUNC inline void conditional_aligned_delete(T *ptr, std::size_t size)
{
  destruct_elements_of_array<T>(ptr, size);
  conditional_aligned_free<Align>(ptr);
}

template<typename T, bool Align> EIGEN_DEVICE_FUNC inline T* conditional_aligned_realloc_new(T* pts, std::size_t new_size, std::size_t old_size)
{
  check_size_for_overflow<T>(new_size);
  check_size_for_overflow<T>(old_size);
  if(new_size < old_size)
    destruct_elements_of_array(pts+new_size, old_size-new_size);
  T *result = reinterpret_cast<T*>(conditional_aligned_realloc<Align>(reinterpret_cast<void*>(pts), sizeof(T)*new_size, sizeof(T)*old_size));
  if(new_size > old_size)
  {
    EIGEN_TRY
    {
      construct_elements_of_array(result+old_size, new_size-old_size);
    }
    EIGEN_CATCH(...)
    {
      conditional_aligned_free<Align>(result);
      EIGEN_THROW;
    }
  }
  return result;
}


template<typename T, bool Align> EIGEN_DEVICE_FUNC inline T* conditional_aligned_new_auto(std::size_t size)
{
  if(size==0)
    return 0; // short-cut. Also fixes Bug 884
  check_size_for_overflow<T>(size);
  T *result = reinterpret_cast<T*>(conditional_aligned_malloc<Align>(sizeof(T)*size));
  if(NumTraits<T>::RequireInitialization)
  {
    EIGEN_TRY
    {
      construct_elements_of_array(result, size);
    }
    EIGEN_CATCH(...)
    {
      conditional_aligned_free<Align>(result);
      EIGEN_THROW;
    }
  }
  return result;
}

template<typename T, bool Align> inline T* conditional_aligned_realloc_new_auto(T* pts, std::size_t new_size, std::size_t old_size)
{
  check_size_for_overflow<T>(new_size);
  check_size_for_overflow<T>(old_size);
  if(NumTraits<T>::RequireInitialization && (new_size < old_size))
    destruct_elements_of_array(pts+new_size, old_size-new_size);
  T *result = reinterpret_cast<T*>(conditional_aligned_realloc<Align>(reinterpret_cast<void*>(pts), sizeof(T)*new_size, sizeof(T)*old_size));
  if(NumTraits<T>::RequireInitialization && (new_size > old_size))
  {
    EIGEN_TRY
    {
      construct_elements_of_array(result+old_size, new_size-old_size);
    }
    EIGEN_CATCH(...)
    {
      conditional_aligned_free<Align>(result);
      EIGEN_THROW;
    }
  }
  return result;
}

template<typename T, bool Align> EIGEN_DEVICE_FUNC inline void conditional_aligned_delete_auto(T *ptr, std::size_t size)
{
  if(NumTraits<T>::RequireInitialization)
    destruct_elements_of_array<T>(ptr, size);
  conditional_aligned_free<Align>(ptr);
}

/****************************************************************************/

/** \internal Returns the index of the first element of the array that is well aligned with respect to the requested \a Alignment.
  *
  * \tparam Alignment requested alignment in Bytes.
  * \param array the address of the start of the array
  * \param size the size of the array
  *
  * \note If no element of the array is well aligned or the requested alignment is not a multiple of a scalar,
  * the size of the array is returned. For example with SSE, the requested alignment is typically 16-bytes. If
  * packet size for the given scalar type is 1, then everything is considered well-aligned.
  *
  * \note Otherwise, if the Alignment is larger that the scalar size, we rely on the assumptions that sizeof(Scalar) is a
  * power of 2. On the other hand, we do not assume that the array address is a multiple of sizeof(Scalar), as that fails for
  * example with Scalar=double on certain 32-bit platforms, see bug #79.
  *
  * There is also the variant first_aligned(const MatrixBase&) defined in DenseCoeffsBase.h.
  * \sa first_default_aligned()
  */
template<int Alignment, typename Scalar, typename Index>
EIGEN_DEVICE_FUNC inline Index first_aligned(const Scalar* array, Index size)
{
  const Index ScalarSize = sizeof(Scalar);
  const Index AlignmentSize = Alignment / ScalarSize;
  const Index AlignmentMask = AlignmentSize-1;

  if(AlignmentSize<=1)
  {
    // Either the requested alignment if smaller than a scalar, or it exactly match a 1 scalar
    // so that all elements of the array have the same alignment.
    return 0;
  }
  else if( (UIntPtr(array) & (sizeof(Scalar)-1)) || (Alignment%ScalarSize)!=0)
  {
    // The array is not aligned to the size of a single scalar, or the requested alignment is not a multiple of the scalar size.
    // Consequently, no element of the array is well aligned.
    return size;
  }
  else
  {
    Index first = (AlignmentSize - (Index((UIntPtr(array)/sizeof(Scalar))) & AlignmentMask)) & AlignmentMask;
    return (first < size) ? first : size;
  }
}

/** \internal Returns the index of the first element of the array that is well aligned with respect the largest packet requirement.
   * \sa first_aligned(Scalar*,Index) and first_default_aligned(DenseBase<Derived>) */
template<typename Scalar, typename Index>
EIGEN_DEVICE_FUNC inline Index first_default_aligned(const Scalar* array, Index size)
{
  typedef typename packet_traits<Scalar>::type DefaultPacketType;
  return first_aligned<unpacket_traits<DefaultPacketType>::alignment>(array, size);
}

/** \internal Returns the smallest integer multiple of \a base and greater or equal to \a size
  */
template<typename Index>
inline Index first_multiple(Index size, Index base)
{
  return ((size+base-1)/base)*base;
}

// std::copy is much slower than memcpy, so let's introduce a smart_copy which
// use memcpy on trivial types, i.e., on types that does not require an initialization ctor.
template<typename T, bool UseMemcpy> struct smart_copy_helper;

template<typename T> EIGEN_DEVICE_FUNC void smart_copy(const T* start, const T* end, T* target)
{
  smart_copy_helper<T,!NumTraits<T>::RequireInitialization>::run(start, end, target);
}

template<typename T> struct smart_copy_helper<T,true> {
  EIGEN_DEVICE_FUNC static inline void run(const T* start, const T* end, T* target)
  {
    IntPtr size = IntPtr(end)-IntPtr(start);
    if(size==0) return;
    eigen_internal_assert(start!=0 && end!=0 && target!=0);
    ::memcpy(target, start, size);
  }
};

template<typename T> struct smart_copy_helper<T,false> {
  EIGEN_DEVICE_FUNC static inline void run(const T* start, const T* end, T* target)
  { std::copy(start, end, target); }
};

// intelligent memmove. falls back to std::memmove for POD types, uses std::copy otherwise.
template<typename T, bool UseMemmove> struct smart_memmove_helper;

template<typename T> void smart_memmove(const T* start, const T* end, T* target)
{
  smart_memmove_helper<T,!NumTraits<T>::RequireInitialization>::run(start, end, target);
}

template<typename T> struct smart_memmove_helper<T,true> {
  static inline void run(const T* start, const T* end, T* target)
  {
    IntPtr size = IntPtr(end)-IntPtr(start);
    if(size==0) return;
    eigen_internal_assert(start!=0 && end!=0 && target!=0);
    std::memmove(target, start, size);
  }
};

template<typename T> struct smart_memmove_helper<T,false> {
  static inline void run(const T* start, const T* end, T* target)
<<<<<<< HEAD
  { 
=======
  {
>>>>>>> a46d2e73
    if (UIntPtr(target) < UIntPtr(start))
    {
      std::copy(start, end, target);
    }
    else
    {
      std::ptrdiff_t count = (std::ptrdiff_t(end)-std::ptrdiff_t(start)) / sizeof(T);
      std::copy_backward(start, end, target + count);
    }
  }
};


/*****************************************************************************
*** Implementation of runtime stack allocation (falling back to malloc)    ***
*****************************************************************************/

// you can overwrite Eigen's default behavior regarding alloca by defining EIGEN_ALLOCA
// to the appropriate stack allocation function
#ifndef EIGEN_ALLOCA
  #if EIGEN_OS_LINUX || EIGEN_OS_MAC || (defined alloca)
    #define EIGEN_ALLOCA alloca
  #elif EIGEN_COMP_MSVC
    #define EIGEN_ALLOCA _alloca
  #endif
#endif

// This helper class construct the allocated memory, and takes care of destructing and freeing the handled data
// at destruction time. In practice this helper class is mainly useful to avoid memory leak in case of exceptions.
template<typename T> class aligned_stack_memory_handler : noncopyable
{
  public:
    /* Creates a stack_memory_handler responsible for the buffer \a ptr of size \a size.
     * Note that \a ptr can be 0 regardless of the other parameters.
     * This constructor takes care of constructing/initializing the elements of the buffer if required by the scalar type T (see NumTraits<T>::RequireInitialization).
     * In this case, the buffer elements will also be destructed when this handler will be destructed.
     * Finally, if \a dealloc is true, then the pointer \a ptr is freed.
     **/
    aligned_stack_memory_handler(T* ptr, std::size_t size, bool dealloc)
      : m_ptr(ptr), m_size(size), m_deallocate(dealloc)
    {
      if(NumTraits<T>::RequireInitialization && m_ptr)
        Eigen::internal::construct_elements_of_array(m_ptr, size);
    }
    ~aligned_stack_memory_handler()
    {
      if(NumTraits<T>::RequireInitialization && m_ptr)
        Eigen::internal::destruct_elements_of_array<T>(m_ptr, m_size);
      if(m_deallocate)
        Eigen::internal::aligned_free(m_ptr);
    }
  protected:
    T* m_ptr;
    std::size_t m_size;
    bool m_deallocate;
};

template<typename T> class scoped_array : noncopyable
{
  T* m_ptr;
public:
  explicit scoped_array(std::ptrdiff_t size)
  {
    m_ptr = new T[size];
  }
  ~scoped_array()
  {
    delete[] m_ptr;
  }
  T& operator[](std::ptrdiff_t i) { return m_ptr[i]; }
  const T& operator[](std::ptrdiff_t i) const { return m_ptr[i]; }
  T* &ptr() { return m_ptr; }
  const T* ptr() const { return m_ptr; }
  operator const T*() const { return m_ptr; }
};

template<typename T> void swap(scoped_array<T> &a,scoped_array<T> &b)
{
  std::swap(a.ptr(),b.ptr());
}

} // end namespace internal

/** \internal
  * Declares, allocates and construct an aligned buffer named NAME of SIZE elements of type TYPE on the stack
  * if SIZE is smaller than EIGEN_STACK_ALLOCATION_LIMIT, and if stack allocation is supported by the platform
  * (currently, this is Linux and Visual Studio only). Otherwise the memory is allocated on the heap.
  * The allocated buffer is automatically deleted when exiting the scope of this declaration.
  * If BUFFER is non null, then the declared variable is simply an alias for BUFFER, and no allocation/deletion occurs.
  * Here is an example:
  * \code
  * {
  *   ei_declare_aligned_stack_constructed_variable(float,data,size,0);
  *   // use data[0] to data[size-1]
  * }
  * \endcode
  * The underlying stack allocation function can controlled with the EIGEN_ALLOCA preprocessor token.
  */
#ifdef EIGEN_ALLOCA

  #if EIGEN_DEFAULT_ALIGN_BYTES>0
    // We always manually re-align the result of EIGEN_ALLOCA.
    // If alloca is already aligned, the compiler should be smart enough to optimize away the re-alignment.
    #define EIGEN_ALIGNED_ALLOCA(SIZE) reinterpret_cast<void*>((internal::UIntPtr(EIGEN_ALLOCA(SIZE+EIGEN_DEFAULT_ALIGN_BYTES-1)) + EIGEN_DEFAULT_ALIGN_BYTES-1) & ~(std::size_t(EIGEN_DEFAULT_ALIGN_BYTES-1)))
  #else
    #define EIGEN_ALIGNED_ALLOCA(SIZE) EIGEN_ALLOCA(SIZE)
  #endif

  #define ei_declare_aligned_stack_constructed_variable(TYPE,NAME,SIZE,BUFFER) \
    Eigen::internal::check_size_for_overflow<TYPE>(SIZE); \
    TYPE* NAME = (BUFFER)!=0 ? (BUFFER) \
               : reinterpret_cast<TYPE*>( \
                      (sizeof(TYPE)*SIZE<=EIGEN_STACK_ALLOCATION_LIMIT) ? EIGEN_ALIGNED_ALLOCA(sizeof(TYPE)*SIZE) \
                    : Eigen::internal::aligned_malloc(sizeof(TYPE)*SIZE) );  \
    Eigen::internal::aligned_stack_memory_handler<TYPE> EIGEN_CAT(NAME,_stack_memory_destructor)((BUFFER)==0 ? NAME : 0,SIZE,sizeof(TYPE)*SIZE>EIGEN_STACK_ALLOCATION_LIMIT)

#else

  #define ei_declare_aligned_stack_constructed_variable(TYPE,NAME,SIZE,BUFFER) \
    Eigen::internal::check_size_for_overflow<TYPE>(SIZE); \
    TYPE* NAME = (BUFFER)!=0 ? BUFFER : reinterpret_cast<TYPE*>(Eigen::internal::aligned_malloc(sizeof(TYPE)*SIZE));    \
    Eigen::internal::aligned_stack_memory_handler<TYPE> EIGEN_CAT(NAME,_stack_memory_destructor)((BUFFER)==0 ? NAME : 0,SIZE,true)

#endif


/*****************************************************************************
*** Implementation of EIGEN_MAKE_ALIGNED_OPERATOR_NEW [_IF]                ***
*****************************************************************************/

#if EIGEN_MAX_ALIGN_BYTES!=0
  #define EIGEN_MAKE_ALIGNED_OPERATOR_NEW_NOTHROW(NeedsToAlign) \
      void* operator new(std::size_t size, const std::nothrow_t&) EIGEN_NO_THROW { \
        EIGEN_TRY { return Eigen::internal::conditional_aligned_malloc<NeedsToAlign>(size); } \
        EIGEN_CATCH (...) { return 0; } \
      }
  #define EIGEN_MAKE_ALIGNED_OPERATOR_NEW_IF(NeedsToAlign) \
      void *operator new(std::size_t size) { \
        return Eigen::internal::conditional_aligned_malloc<NeedsToAlign>(size); \
      } \
      void *operator new[](std::size_t size) { \
        return Eigen::internal::conditional_aligned_malloc<NeedsToAlign>(size); \
      } \
      void operator delete(void * ptr) EIGEN_NO_THROW { Eigen::internal::conditional_aligned_free<NeedsToAlign>(ptr); } \
      void operator delete[](void * ptr) EIGEN_NO_THROW { Eigen::internal::conditional_aligned_free<NeedsToAlign>(ptr); } \
      void operator delete(void * ptr, std::size_t /* sz */) EIGEN_NO_THROW { Eigen::internal::conditional_aligned_free<NeedsToAlign>(ptr); } \
      void operator delete[](void * ptr, std::size_t /* sz */) EIGEN_NO_THROW { Eigen::internal::conditional_aligned_free<NeedsToAlign>(ptr); } \
      /* in-place new and delete. since (at least afaik) there is no actual   */ \
      /* memory allocated we can safely let the default implementation handle */ \
      /* this particular case. */ \
      static void *operator new(std::size_t size, void *ptr) { return ::operator new(size,ptr); } \
      static void *operator new[](std::size_t size, void* ptr) { return ::operator new[](size,ptr); } \
      void operator delete(void * memory, void *ptr) EIGEN_NO_THROW { return ::operator delete(memory,ptr); } \
      void operator delete[](void * memory, void *ptr) EIGEN_NO_THROW { return ::operator delete[](memory,ptr); } \
      /* nothrow-new (returns zero instead of std::bad_alloc) */ \
      EIGEN_MAKE_ALIGNED_OPERATOR_NEW_NOTHROW(NeedsToAlign) \
      void operator delete(void *ptr, const std::nothrow_t&) EIGEN_NO_THROW { \
        Eigen::internal::conditional_aligned_free<NeedsToAlign>(ptr); \
      } \
      typedef void eigen_aligned_operator_new_marker_type;
#else
  #define EIGEN_MAKE_ALIGNED_OPERATOR_NEW_IF(NeedsToAlign)
#endif

#define EIGEN_MAKE_ALIGNED_OPERATOR_NEW EIGEN_MAKE_ALIGNED_OPERATOR_NEW_IF(true)
#define EIGEN_MAKE_ALIGNED_OPERATOR_NEW_IF_VECTORIZABLE_FIXED_SIZE(Scalar,Size) \
  EIGEN_MAKE_ALIGNED_OPERATOR_NEW_IF(bool(((Size)!=Eigen::Dynamic) && ((sizeof(Scalar)*(Size))%EIGEN_MAX_ALIGN_BYTES==0)))

/****************************************************************************/

/** \class aligned_allocator
* \ingroup Core_Module
*
* \brief STL compatible allocator to use with with 16 byte aligned types
*
* Example:
* \code
* // Matrix4f requires 16 bytes alignment:
* std::map< int, Matrix4f, std::less<int>,
*           aligned_allocator<std::pair<const int, Matrix4f> > > my_map_mat4;
* // Vector3f does not require 16 bytes alignment, no need to use Eigen's allocator:
* std::map< int, Vector3f > my_map_vec3;
* \endcode
*
* \sa \blank \ref TopicStlContainers.
*/
template<class T>
class aligned_allocator : public std::allocator<T>
{
public:
  typedef std::size_t     size_type;
  typedef std::ptrdiff_t  difference_type;
  typedef T*              pointer;
  typedef const T*        const_pointer;
  typedef T&              reference;
  typedef const T&        const_reference;
  typedef T               value_type;

  template<class U>
  struct rebind
  {
    typedef aligned_allocator<U> other;
  };

  aligned_allocator() : std::allocator<T>() {}

  aligned_allocator(const aligned_allocator& other) : std::allocator<T>(other) {}

  template<class U>
  aligned_allocator(const aligned_allocator<U>& other) : std::allocator<T>(other) {}

  ~aligned_allocator() {}

  pointer allocate(size_type num, const void* /*hint*/ = 0)
  {
    internal::check_size_for_overflow<T>(num);
    return static_cast<pointer>( internal::aligned_malloc(num * sizeof(T)) );
  }

  void deallocate(pointer p, size_type /*num*/)
  {
    internal::aligned_free(p);
  }
};

//---------- Cache sizes ----------

#if !defined(EIGEN_NO_CPUID)
#  if EIGEN_COMP_GNUC && EIGEN_ARCH_i386_OR_x86_64
#    if defined(__PIC__) && EIGEN_ARCH_i386
       // Case for x86 with PIC
#      define EIGEN_CPUID(abcd,func,id) \
         __asm__ __volatile__ ("xchgl %%ebx, %k1;cpuid; xchgl %%ebx,%k1": "=a" (abcd[0]), "=&r" (abcd[1]), "=c" (abcd[2]), "=d" (abcd[3]) : "a" (func), "c" (id));
#    elif defined(__PIC__) && EIGEN_ARCH_x86_64
       // Case for x64 with PIC. In theory this is only a problem with recent gcc and with medium or large code model, not with the default small code model.
       // However, we cannot detect which code model is used, and the xchg overhead is negligible anyway.
#      define EIGEN_CPUID(abcd,func,id) \
        __asm__ __volatile__ ("xchg{q}\t{%%}rbx, %q1; cpuid; xchg{q}\t{%%}rbx, %q1": "=a" (abcd[0]), "=&r" (abcd[1]), "=c" (abcd[2]), "=d" (abcd[3]) : "0" (func), "2" (id));
#    else
       // Case for x86_64 or x86 w/o PIC
#      define EIGEN_CPUID(abcd,func,id) \
         __asm__ __volatile__ ("cpuid": "=a" (abcd[0]), "=b" (abcd[1]), "=c" (abcd[2]), "=d" (abcd[3]) : "0" (func), "2" (id) );
#    endif
#  elif EIGEN_COMP_MSVC
#    if (EIGEN_COMP_MSVC > 1500) && EIGEN_ARCH_i386_OR_x86_64
#      define EIGEN_CPUID(abcd,func,id) __cpuidex((int*)abcd,func,id)
#    endif
#  endif
#endif

namespace internal {

#ifdef EIGEN_CPUID

inline bool cpuid_is_vendor(int abcd[4], const int vendor[3])
{
  return abcd[1]==vendor[0] && abcd[3]==vendor[1] && abcd[2]==vendor[2];
}

inline void queryCacheSizes_intel_direct(int& l1, int& l2, int& l3)
{
  int abcd[4];
  l1 = l2 = l3 = 0;
  int cache_id = 0;
  int cache_type = 0;
  do {
    abcd[0] = abcd[1] = abcd[2] = abcd[3] = 0;
    EIGEN_CPUID(abcd,0x4,cache_id);
    cache_type  = (abcd[0] & 0x0F) >> 0;
    if(cache_type==1||cache_type==3) // data or unified cache
    {
      int cache_level = (abcd[0] & 0xE0) >> 5;  // A[7:5]
      int ways        = (abcd[1] & 0xFFC00000) >> 22; // B[31:22]
      int partitions  = (abcd[1] & 0x003FF000) >> 12; // B[21:12]
      int line_size   = (abcd[1] & 0x00000FFF) >>  0; // B[11:0]
      int sets        = (abcd[2]);                    // C[31:0]

      int cache_size = (ways+1) * (partitions+1) * (line_size+1) * (sets+1);

      switch(cache_level)
      {
        case 1: l1 = cache_size; break;
        case 2: l2 = cache_size; break;
        case 3: l3 = cache_size; break;
        default: break;
      }
    }
    cache_id++;
  } while(cache_type>0 && cache_id<16);
}

inline void queryCacheSizes_intel_codes(int& l1, int& l2, int& l3)
{
  int abcd[4];
  abcd[0] = abcd[1] = abcd[2] = abcd[3] = 0;
  l1 = l2 = l3 = 0;
  EIGEN_CPUID(abcd,0x00000002,0);
  unsigned char * bytes = reinterpret_cast<unsigned char *>(abcd)+2;
  bool check_for_p2_core2 = false;
  for(int i=0; i<14; ++i)
  {
    switch(bytes[i])
    {
      case 0x0A: l1 = 8; break;   // 0Ah   data L1 cache, 8 KB, 2 ways, 32 byte lines
      case 0x0C: l1 = 16; break;  // 0Ch   data L1 cache, 16 KB, 4 ways, 32 byte lines
      case 0x0E: l1 = 24; break;  // 0Eh   data L1 cache, 24 KB, 6 ways, 64 byte lines
      case 0x10: l1 = 16; break;  // 10h   data L1 cache, 16 KB, 4 ways, 32 byte lines (IA-64)
      case 0x15: l1 = 16; break;  // 15h   code L1 cache, 16 KB, 4 ways, 32 byte lines (IA-64)
      case 0x2C: l1 = 32; break;  // 2Ch   data L1 cache, 32 KB, 8 ways, 64 byte lines
      case 0x30: l1 = 32; break;  // 30h   code L1 cache, 32 KB, 8 ways, 64 byte lines
      case 0x60: l1 = 16; break;  // 60h   data L1 cache, 16 KB, 8 ways, 64 byte lines, sectored
      case 0x66: l1 = 8; break;   // 66h   data L1 cache, 8 KB, 4 ways, 64 byte lines, sectored
      case 0x67: l1 = 16; break;  // 67h   data L1 cache, 16 KB, 4 ways, 64 byte lines, sectored
      case 0x68: l1 = 32; break;  // 68h   data L1 cache, 32 KB, 4 ways, 64 byte lines, sectored
      case 0x1A: l2 = 96; break;   // code and data L2 cache, 96 KB, 6 ways, 64 byte lines (IA-64)
      case 0x22: l3 = 512; break;   // code and data L3 cache, 512 KB, 4 ways (!), 64 byte lines, dual-sectored
      case 0x23: l3 = 1024; break;   // code and data L3 cache, 1024 KB, 8 ways, 64 byte lines, dual-sectored
      case 0x25: l3 = 2048; break;   // code and data L3 cache, 2048 KB, 8 ways, 64 byte lines, dual-sectored
      case 0x29: l3 = 4096; break;   // code and data L3 cache, 4096 KB, 8 ways, 64 byte lines, dual-sectored
      case 0x39: l2 = 128; break;   // code and data L2 cache, 128 KB, 4 ways, 64 byte lines, sectored
      case 0x3A: l2 = 192; break;   // code and data L2 cache, 192 KB, 6 ways, 64 byte lines, sectored
      case 0x3B: l2 = 128; break;   // code and data L2 cache, 128 KB, 2 ways, 64 byte lines, sectored
      case 0x3C: l2 = 256; break;   // code and data L2 cache, 256 KB, 4 ways, 64 byte lines, sectored
      case 0x3D: l2 = 384; break;   // code and data L2 cache, 384 KB, 6 ways, 64 byte lines, sectored
      case 0x3E: l2 = 512; break;   // code and data L2 cache, 512 KB, 4 ways, 64 byte lines, sectored
      case 0x40: l2 = 0; break;   // no integrated L2 cache (P6 core) or L3 cache (P4 core)
      case 0x41: l2 = 128; break;   // code and data L2 cache, 128 KB, 4 ways, 32 byte lines
      case 0x42: l2 = 256; break;   // code and data L2 cache, 256 KB, 4 ways, 32 byte lines
      case 0x43: l2 = 512; break;   // code and data L2 cache, 512 KB, 4 ways, 32 byte lines
      case 0x44: l2 = 1024; break;   // code and data L2 cache, 1024 KB, 4 ways, 32 byte lines
      case 0x45: l2 = 2048; break;   // code and data L2 cache, 2048 KB, 4 ways, 32 byte lines
      case 0x46: l3 = 4096; break;   // code and data L3 cache, 4096 KB, 4 ways, 64 byte lines
      case 0x47: l3 = 8192; break;   // code and data L3 cache, 8192 KB, 8 ways, 64 byte lines
      case 0x48: l2 = 3072; break;   // code and data L2 cache, 3072 KB, 12 ways, 64 byte lines
      case 0x49: if(l2!=0) l3 = 4096; else {check_for_p2_core2=true; l3 = l2 = 4096;} break;// code and data L3 cache, 4096 KB, 16 ways, 64 byte lines (P4) or L2 for core2
      case 0x4A: l3 = 6144; break;   // code and data L3 cache, 6144 KB, 12 ways, 64 byte lines
      case 0x4B: l3 = 8192; break;   // code and data L3 cache, 8192 KB, 16 ways, 64 byte lines
      case 0x4C: l3 = 12288; break;   // code and data L3 cache, 12288 KB, 12 ways, 64 byte lines
      case 0x4D: l3 = 16384; break;   // code and data L3 cache, 16384 KB, 16 ways, 64 byte lines
      case 0x4E: l2 = 6144; break;   // code and data L2 cache, 6144 KB, 24 ways, 64 byte lines
      case 0x78: l2 = 1024; break;   // code and data L2 cache, 1024 KB, 4 ways, 64 byte lines
      case 0x79: l2 = 128; break;   // code and data L2 cache, 128 KB, 8 ways, 64 byte lines, dual-sectored
      case 0x7A: l2 = 256; break;   // code and data L2 cache, 256 KB, 8 ways, 64 byte lines, dual-sectored
      case 0x7B: l2 = 512; break;   // code and data L2 cache, 512 KB, 8 ways, 64 byte lines, dual-sectored
      case 0x7C: l2 = 1024; break;   // code and data L2 cache, 1024 KB, 8 ways, 64 byte lines, dual-sectored
      case 0x7D: l2 = 2048; break;   // code and data L2 cache, 2048 KB, 8 ways, 64 byte lines
      case 0x7E: l2 = 256; break;   // code and data L2 cache, 256 KB, 8 ways, 128 byte lines, sect. (IA-64)
      case 0x7F: l2 = 512; break;   // code and data L2 cache, 512 KB, 2 ways, 64 byte lines
      case 0x80: l2 = 512; break;   // code and data L2 cache, 512 KB, 8 ways, 64 byte lines
      case 0x81: l2 = 128; break;   // code and data L2 cache, 128 KB, 8 ways, 32 byte lines
      case 0x82: l2 = 256; break;   // code and data L2 cache, 256 KB, 8 ways, 32 byte lines
      case 0x83: l2 = 512; break;   // code and data L2 cache, 512 KB, 8 ways, 32 byte lines
      case 0x84: l2 = 1024; break;   // code and data L2 cache, 1024 KB, 8 ways, 32 byte lines
      case 0x85: l2 = 2048; break;   // code and data L2 cache, 2048 KB, 8 ways, 32 byte lines
      case 0x86: l2 = 512; break;   // code and data L2 cache, 512 KB, 4 ways, 64 byte lines
      case 0x87: l2 = 1024; break;   // code and data L2 cache, 1024 KB, 8 ways, 64 byte lines
      case 0x88: l3 = 2048; break;   // code and data L3 cache, 2048 KB, 4 ways, 64 byte lines (IA-64)
      case 0x89: l3 = 4096; break;   // code and data L3 cache, 4096 KB, 4 ways, 64 byte lines (IA-64)
      case 0x8A: l3 = 8192; break;   // code and data L3 cache, 8192 KB, 4 ways, 64 byte lines (IA-64)
      case 0x8D: l3 = 3072; break;   // code and data L3 cache, 3072 KB, 12 ways, 128 byte lines (IA-64)

      default: break;
    }
  }
  if(check_for_p2_core2 && l2 == l3)
    l3 = 0;
  l1 *= 1024;
  l2 *= 1024;
  l3 *= 1024;
}

inline void queryCacheSizes_intel(int& l1, int& l2, int& l3, int max_std_funcs)
{
  if(max_std_funcs>=4)
    queryCacheSizes_intel_direct(l1,l2,l3);
  else
    queryCacheSizes_intel_codes(l1,l2,l3);
}

inline void queryCacheSizes_amd(int& l1, int& l2, int& l3)
{
  int abcd[4];
  abcd[0] = abcd[1] = abcd[2] = abcd[3] = 0;
  EIGEN_CPUID(abcd,0x80000005,0);
  l1 = (abcd[2] >> 24) * 1024; // C[31:24] = L1 size in KB
  abcd[0] = abcd[1] = abcd[2] = abcd[3] = 0;
  EIGEN_CPUID(abcd,0x80000006,0);
  l2 = (abcd[2] >> 16) * 1024; // C[31;16] = l2 cache size in KB
  l3 = ((abcd[3] & 0xFFFC000) >> 18) * 512 * 1024; // D[31;18] = l3 cache size in 512KB
}
#endif

/** \internal
 * Queries and returns the cache sizes in Bytes of the L1, L2, and L3 data caches respectively */
inline void queryCacheSizes(int& l1, int& l2, int& l3)
{
  #ifdef EIGEN_CPUID
  int abcd[4];
  const int GenuineIntel[] = {0x756e6547, 0x49656e69, 0x6c65746e};
  const int AuthenticAMD[] = {0x68747541, 0x69746e65, 0x444d4163};
  const int AMDisbetter_[] = {0x69444d41, 0x74656273, 0x21726574}; // "AMDisbetter!"

  // identify the CPU vendor
  EIGEN_CPUID(abcd,0x0,0);
  int max_std_funcs = abcd[1];
  if(cpuid_is_vendor(abcd,GenuineIntel))
    queryCacheSizes_intel(l1,l2,l3,max_std_funcs);
  else if(cpuid_is_vendor(abcd,AuthenticAMD) || cpuid_is_vendor(abcd,AMDisbetter_))
    queryCacheSizes_amd(l1,l2,l3);
  else
    // by default let's use Intel's API
    queryCacheSizes_intel(l1,l2,l3,max_std_funcs);

  // here is the list of other vendors:
//   ||cpuid_is_vendor(abcd,"VIA VIA VIA ")
//   ||cpuid_is_vendor(abcd,"CyrixInstead")
//   ||cpuid_is_vendor(abcd,"CentaurHauls")
//   ||cpuid_is_vendor(abcd,"GenuineTMx86")
//   ||cpuid_is_vendor(abcd,"TransmetaCPU")
//   ||cpuid_is_vendor(abcd,"RiseRiseRise")
//   ||cpuid_is_vendor(abcd,"Geode by NSC")
//   ||cpuid_is_vendor(abcd,"SiS SiS SiS ")
//   ||cpuid_is_vendor(abcd,"UMC UMC UMC ")
//   ||cpuid_is_vendor(abcd,"NexGenDriven")
  #else
  l1 = l2 = l3 = -1;
  #endif
}

/** \internal
 * \returns the size in Bytes of the L1 data cache */
inline int queryL1CacheSize()
{
  int l1(-1), l2, l3;
  queryCacheSizes(l1,l2,l3);
  return l1;
}

/** \internal
 * \returns the size in Bytes of the L2 or L3 cache if this later is present */
inline int queryTopLevelCacheSize()
{
  int l1, l2(-1), l3(-1);
  queryCacheSizes(l1,l2,l3);
  return (std::max)(l2,l3);
}

} // end namespace internal

} // end namespace Eigen

#endif // EIGEN_MEMORY_H<|MERGE_RESOLUTION|>--- conflicted
+++ resolved
@@ -538,11 +538,7 @@
 
 template<typename T> struct smart_memmove_helper<T,false> {
   static inline void run(const T* start, const T* end, T* target)
-<<<<<<< HEAD
-  { 
-=======
-  {
->>>>>>> a46d2e73
+  {
     if (UIntPtr(target) < UIntPtr(start))
     {
       std::copy(start, end, target);
