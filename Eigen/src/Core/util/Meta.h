// This file is part of Eigen, a lightweight C++ template library
// for linear algebra.
//
// Copyright (C) 2008-2015 Gael Guennebaud <gael.guennebaud@inria.fr>
// Copyright (C) 2006-2008 Benoit Jacob <jacob.benoit.1@gmail.com>
//
// This Source Code Form is subject to the terms of the Mozilla
// Public License v. 2.0. If a copy of the MPL was not distributed
// with this file, You can obtain one at http://mozilla.org/MPL/2.0/.

#ifndef EIGEN_META_H
#define EIGEN_META_H

#if defined(EIGEN_CUDA_ARCH)
#include <cfloat>
#include <math_constants.h>
#endif

#if defined(__HIP_DEVICE_COMPILE__)
#include <cfloat>
#include "Eigen/src/Core/arch/HIP/hcc/intrinsics.h"
#endif

#if EIGEN_COMP_ICC>=1600 &&  __cplusplus >= 201103L
#include <cstdint>
#endif

namespace Eigen {

typedef EIGEN_DEFAULT_DENSE_INDEX_TYPE DenseIndex;

/**
 * \brief The Index type as used for the API.
 * \details To change this, \c \#define the preprocessor symbol \c EIGEN_DEFAULT_DENSE_INDEX_TYPE.
 * \sa \blank \ref TopicPreprocessorDirectives, StorageIndex.
 */

typedef EIGEN_DEFAULT_DENSE_INDEX_TYPE Index;

namespace internal {

/** \internal
  * \file Meta.h
  * This file contains generic metaprogramming classes which are not specifically related to Eigen.
  * \note In case you wonder, yes we're aware that Boost already provides all these features,
  * we however don't want to add a dependency to Boost.
  */

// Only recent versions of ICC complain about using ptrdiff_t to hold pointers,
// and older versions do not provide *intptr_t types.
#if EIGEN_COMP_ICC>=1600 &&  __cplusplus >= 201103L
typedef std::intptr_t  IntPtr;
typedef std::uintptr_t UIntPtr;
#else
typedef std::ptrdiff_t IntPtr;
typedef std::size_t UIntPtr;
#endif

struct true_type {  enum { value = 1 }; };
struct false_type { enum { value = 0 }; };

template<bool Condition, typename Then, typename Else>
struct conditional { typedef Then type; };

template<typename Then, typename Else>
struct conditional <false, Then, Else> { typedef Else type; };

template<typename T, typename U> struct is_same { enum { value = 0 }; };
template<typename T> struct is_same<T,T> { enum { value = 1 }; };

template<typename T> struct remove_reference { typedef T type; };
template<typename T> struct remove_reference<T&> { typedef T type; };

template<typename T> struct remove_pointer { typedef T type; };
template<typename T> struct remove_pointer<T*> { typedef T type; };
template<typename T> struct remove_pointer<T*const> { typedef T type; };

template <class T> struct remove_const { typedef T type; };
template <class T> struct remove_const<const T> { typedef T type; };
template <class T> struct remove_const<const T[]> { typedef T type[]; };
template <class T, unsigned int Size> struct remove_const<const T[Size]> { typedef T type[Size]; };

template<typename T> struct remove_all { typedef T type; };
template<typename T> struct remove_all<const T>   { typedef typename remove_all<T>::type type; };
template<typename T> struct remove_all<T const&>  { typedef typename remove_all<T>::type type; };
template<typename T> struct remove_all<T&>        { typedef typename remove_all<T>::type type; };
template<typename T> struct remove_all<T const*>  { typedef typename remove_all<T>::type type; };
template<typename T> struct remove_all<T*>        { typedef typename remove_all<T>::type type; };

template<typename T> struct is_arithmetic      { enum { value = false }; };
template<> struct is_arithmetic<float>         { enum { value = true }; };
template<> struct is_arithmetic<double>        { enum { value = true }; };
template<> struct is_arithmetic<long double>   { enum { value = true }; };
template<> struct is_arithmetic<bool>          { enum { value = true }; };
template<> struct is_arithmetic<char>          { enum { value = true }; };
template<> struct is_arithmetic<signed char>   { enum { value = true }; };
template<> struct is_arithmetic<unsigned char> { enum { value = true }; };
template<> struct is_arithmetic<signed short>  { enum { value = true }; };
template<> struct is_arithmetic<unsigned short>{ enum { value = true }; };
template<> struct is_arithmetic<signed int>    { enum { value = true }; };
template<> struct is_arithmetic<unsigned int>  { enum { value = true }; };
template<> struct is_arithmetic<signed long>   { enum { value = true }; };
template<> struct is_arithmetic<unsigned long> { enum { value = true }; };

#if EIGEN_HAS_CXX11
using std::is_integral;
#else
template<typename T> struct is_integral               { enum { value = false }; };
template<> struct is_integral<bool>                   { enum { value = true }; };
template<> struct is_integral<char>                   { enum { value = true }; };
template<> struct is_integral<signed char>            { enum { value = true }; };
template<> struct is_integral<unsigned char>          { enum { value = true }; };
template<> struct is_integral<signed short>           { enum { value = true }; };
template<> struct is_integral<unsigned short>         { enum { value = true }; };
template<> struct is_integral<signed int>             { enum { value = true }; };
template<> struct is_integral<unsigned int>           { enum { value = true }; };
template<> struct is_integral<signed long>            { enum { value = true }; };
template<> struct is_integral<unsigned long>          { enum { value = true }; };
#endif


template <typename T> struct add_const { typedef const T type; };
template <typename T> struct add_const<T&> { typedef T& type; };

template <typename T> struct is_const { enum { value = 0 }; };
template <typename T> struct is_const<T const> { enum { value = 1 }; };

template<typename T> struct add_const_on_value_type            { typedef const T type;  };
template<typename T> struct add_const_on_value_type<T&>        { typedef T const& type; };
template<typename T> struct add_const_on_value_type<T*>        { typedef T const* type; };
template<typename T> struct add_const_on_value_type<T* const>  { typedef T const* const type; };
template<typename T> struct add_const_on_value_type<T const* const>  { typedef T const* const type; };


template<typename From, typename To>
struct is_convertible_impl
{
private:
  struct any_conversion
  {
    template <typename T> any_conversion(const volatile T&);
    template <typename T> any_conversion(T&);
  };
  struct yes {int a[1];};
  struct no  {int a[2];};

  static yes test(const To&, int);
  static no  test(any_conversion, ...);

public:
  static From ms_from;
#ifdef __INTEL_COMPILER
  #pragma warning push
  #pragma warning ( disable : 2259 )
#endif
  enum { value = sizeof(test(ms_from, 0))==sizeof(yes) };
#ifdef __INTEL_COMPILER
  #pragma warning pop
#endif
};

template<typename From, typename To>
struct is_convertible
{
  enum { value = is_convertible_impl<typename remove_all<From>::type,
                                     typename remove_all<To  >::type>::value };
};

/** \internal Allows to enable/disable an overload
  * according to a compile time condition.
  */
template<bool Condition, typename T=void> struct enable_if;

template<typename T> struct enable_if<true,T>
{ typedef T type; };

<<<<<<< HEAD
#if defined(EIGEN_CUDA_ARCH)
=======
#if defined(EIGEN_CUDA_ARCH) || defined(__HIP_DEVICE_COMPILE__)
>>>>>>> b8762bc7
#if !defined(__FLT_EPSILON__)
#define __FLT_EPSILON__ FLT_EPSILON
#define __DBL_EPSILON__ DBL_EPSILON
#endif

namespace device {

template<typename T> struct numeric_limits
{
  EIGEN_DEVICE_FUNC
  static T epsilon() { return 0; }
  static T (max)() { assert(false && "Highest not supported for this type"); }
  static T (min)() { assert(false && "Lowest not supported for this type"); }
  static T infinity() { assert(false && "Infinity not supported for this type"); }
  static T quiet_NaN() { assert(false && "quiet_NaN not supported for this type"); }
};
template<> struct numeric_limits<float>
{
  EIGEN_DEVICE_FUNC
  static float epsilon() { return __FLT_EPSILON__; }
  EIGEN_DEVICE_FUNC
  static float (max)() {
#if defined(EIGEN_CUDA_ARCH)
    return CUDART_MAX_NORMAL_F;
#else
    return HIPRT_MAX_NORMAL_F;
#endif
  }
  EIGEN_DEVICE_FUNC
  static float (min)() { return FLT_MIN; }
  EIGEN_DEVICE_FUNC
  static float infinity() {
#if defined(EIGEN_CUDA_ARCH)
    return CUDART_INF_F;
#else
    return HIPRT_INF_F;
#endif
  }
  EIGEN_DEVICE_FUNC
  static float quiet_NaN() {
#if defined(EIGEN_CUDA_ARCH)
    return CUDART_NAN_F;
#else
    return HIPRT_NAN_F;
#endif
  }
};
template<> struct numeric_limits<double>
{
  EIGEN_DEVICE_FUNC
  static double epsilon() { return __DBL_EPSILON__; }
  EIGEN_DEVICE_FUNC
  static double (max)() { return DBL_MAX; }
  EIGEN_DEVICE_FUNC
  static double (min)() { return DBL_MIN; }
  EIGEN_DEVICE_FUNC
  static double infinity() {
#if defined(EIGEN_CUDA_ARCH)
    return CUDART_INF;
#else
    return HIPRT_INF;
#endif
  }
  EIGEN_DEVICE_FUNC
  static double quiet_NaN() {
#if defined(EIGEN_CUDA_ARCH)
    return CUDART_NAN;
#else
    return HIPRT_NAN;
#endif
  }
};
template<> struct numeric_limits<int>
{
  EIGEN_DEVICE_FUNC
  static int epsilon() { return 0; }
  EIGEN_DEVICE_FUNC
  static int (max)() { return INT_MAX; }
  EIGEN_DEVICE_FUNC
  static int (min)() { return INT_MIN; }
};
template<> struct numeric_limits<unsigned int>
{
  EIGEN_DEVICE_FUNC
  static unsigned int epsilon() { return 0; }
  EIGEN_DEVICE_FUNC
  static unsigned int (max)() { return UINT_MAX; }
  EIGEN_DEVICE_FUNC
  static unsigned int (min)() { return 0; }
};
template<> struct numeric_limits<long>
{
  EIGEN_DEVICE_FUNC
  static long epsilon() { return 0; }
  EIGEN_DEVICE_FUNC
  static long (max)() { return LONG_MAX; }
  EIGEN_DEVICE_FUNC
  static long (min)() { return LONG_MIN; }
};
template<> struct numeric_limits<unsigned long>
{
  EIGEN_DEVICE_FUNC
  static unsigned long epsilon() { return 0; }
  EIGEN_DEVICE_FUNC
  static unsigned long (max)() { return ULONG_MAX; }
  EIGEN_DEVICE_FUNC
  static unsigned long (min)() { return 0; }
};
template<> struct numeric_limits<long long>
{
  EIGEN_DEVICE_FUNC
  static long long epsilon() { return 0; }
  EIGEN_DEVICE_FUNC
  static long long (max)() { return LLONG_MAX; }
  EIGEN_DEVICE_FUNC
  static long long (min)() { return LLONG_MIN; }
};
template<> struct numeric_limits<unsigned long long>
{
  EIGEN_DEVICE_FUNC
  static unsigned long long epsilon() { return 0; }
  EIGEN_DEVICE_FUNC
  static unsigned long long (max)() { return ULLONG_MAX; }
  EIGEN_DEVICE_FUNC
  static unsigned long long (min)() { return 0; }
};

}

#endif

/** \internal
  * A base class do disable default copy ctor and copy assignement operator.
  */
class noncopyable
{
  EIGEN_DEVICE_FUNC noncopyable(const noncopyable&);
  EIGEN_DEVICE_FUNC const noncopyable& operator=(const noncopyable&);
protected:
  EIGEN_DEVICE_FUNC noncopyable() {}
  EIGEN_DEVICE_FUNC ~noncopyable() {}
};

/** \internal
  * Provides access to the number of elements in the object of as a compile-time constant expression.
  * It "returns" Eigen::Dynamic if the size cannot be resolved at compile-time (default).
  *
  * Similar to std::tuple_size, but more general.
  *
  * It currently supports:
  *  - any types T defining T::SizeAtCompileTime
  *  - plain C arrays as T[N]
  *  - std::array (c++11)
  *  - some internal types such as SingleRange and AllRange
  *
  * The second template parameter eases SFINAE-based specializations.
  */
template<typename T, typename EnableIf = void> struct array_size {
  enum { value = Dynamic };
};

template<typename T> struct array_size<T,typename internal::enable_if<((T::SizeAtCompileTime&0)==0)>::type> {
  enum { value = T::SizeAtCompileTime };
};

template<typename T, int N> struct array_size<const T (&)[N]> {
  enum { value = N };
};
template<typename T, int N> struct array_size<T (&)[N]> {
  enum { value = N };
};

#if EIGEN_HAS_CXX11
template<typename T, std::size_t N> struct array_size<const std::array<T,N> > {
  enum { value = N };
};
template<typename T, std::size_t N> struct array_size<std::array<T,N> > {
  enum { value = N };
};
#endif

/** \internal
  * Analogue of the std::size free function.
  * It returns the size of the container or view \a x of type \c T
  *
  * It currently supports:
  *  - any types T defining a member T::size() const
  *  - plain C arrays as T[N]
  *
  */
template<typename T>
Index size(const T& x) { return x.size(); }

template<typename T,std::size_t N>
Index size(const T (&) [N]) { return N; }

/** \internal
  * Convenient struct to get the result type of a unary or binary functor.
  *
  * It supports both the current STL mechanism (using the result_type member) as well as
  * upcoming next STL generation (using a templated result member).
  * If none of these members is provided, then the type of the first argument is returned. FIXME, that behavior is a pretty bad hack.
  */
#if EIGEN_HAS_STD_RESULT_OF
template<typename T> struct result_of {
  typedef typename std::result_of<T>::type type1;
  typedef typename remove_all<type1>::type type;
};
#else
template<typename T> struct result_of { };

struct has_none {int a[1];};
struct has_std_result_type {int a[2];};
struct has_tr1_result {int a[3];};

template<typename Func, typename ArgType, int SizeOf=sizeof(has_none)>
struct unary_result_of_select {typedef typename internal::remove_all<ArgType>::type type;};

template<typename Func, typename ArgType>
struct unary_result_of_select<Func, ArgType, sizeof(has_std_result_type)> {typedef typename Func::result_type type;};

template<typename Func, typename ArgType>
struct unary_result_of_select<Func, ArgType, sizeof(has_tr1_result)> {typedef typename Func::template result<Func(ArgType)>::type type;};

template<typename Func, typename ArgType>
struct result_of<Func(ArgType)> {
    template<typename T>
    static has_std_result_type    testFunctor(T const *, typename T::result_type const * = 0);
    template<typename T>
    static has_tr1_result         testFunctor(T const *, typename T::template result<T(ArgType)>::type const * = 0);
    static has_none               testFunctor(...);

    // note that the following indirection is needed for gcc-3.3
    enum {FunctorType = sizeof(testFunctor(static_cast<Func*>(0)))};
    typedef typename unary_result_of_select<Func, ArgType, FunctorType>::type type;
};

template<typename Func, typename ArgType0, typename ArgType1, int SizeOf=sizeof(has_none)>
struct binary_result_of_select {typedef typename internal::remove_all<ArgType0>::type type;};

template<typename Func, typename ArgType0, typename ArgType1>
struct binary_result_of_select<Func, ArgType0, ArgType1, sizeof(has_std_result_type)>
{typedef typename Func::result_type type;};

template<typename Func, typename ArgType0, typename ArgType1>
struct binary_result_of_select<Func, ArgType0, ArgType1, sizeof(has_tr1_result)>
{typedef typename Func::template result<Func(ArgType0,ArgType1)>::type type;};

template<typename Func, typename ArgType0, typename ArgType1>
struct result_of<Func(ArgType0,ArgType1)> {
    template<typename T>
    static has_std_result_type    testFunctor(T const *, typename T::result_type const * = 0);
    template<typename T>
    static has_tr1_result         testFunctor(T const *, typename T::template result<T(ArgType0,ArgType1)>::type const * = 0);
    static has_none               testFunctor(...);

    // note that the following indirection is needed for gcc-3.3
    enum {FunctorType = sizeof(testFunctor(static_cast<Func*>(0)))};
    typedef typename binary_result_of_select<Func, ArgType0, ArgType1, FunctorType>::type type;
};

template<typename Func, typename ArgType0, typename ArgType1, typename ArgType2, int SizeOf=sizeof(has_none)>
struct ternary_result_of_select {typedef typename internal::remove_all<ArgType0>::type type;};

template<typename Func, typename ArgType0, typename ArgType1, typename ArgType2>
struct ternary_result_of_select<Func, ArgType0, ArgType1, ArgType2, sizeof(has_std_result_type)>
{typedef typename Func::result_type type;};

template<typename Func, typename ArgType0, typename ArgType1, typename ArgType2>
struct ternary_result_of_select<Func, ArgType0, ArgType1, ArgType2, sizeof(has_tr1_result)>
{typedef typename Func::template result<Func(ArgType0,ArgType1,ArgType2)>::type type;};

template<typename Func, typename ArgType0, typename ArgType1, typename ArgType2>
struct result_of<Func(ArgType0,ArgType1,ArgType2)> {
    template<typename T>
    static has_std_result_type    testFunctor(T const *, typename T::result_type const * = 0);
    template<typename T>
    static has_tr1_result         testFunctor(T const *, typename T::template result<T(ArgType0,ArgType1,ArgType2)>::type const * = 0);
    static has_none               testFunctor(...);

    // note that the following indirection is needed for gcc-3.3
    enum {FunctorType = sizeof(testFunctor(static_cast<Func*>(0)))};
    typedef typename ternary_result_of_select<Func, ArgType0, ArgType1, ArgType2, FunctorType>::type type;
};
#endif

struct meta_yes { char a[1]; };
struct meta_no  { char a[2]; };

// Check whether T::ReturnType does exist
template <typename T>
struct has_ReturnType
{
  template <typename C> static meta_yes testFunctor(C const *, typename C::ReturnType const * = 0);
  template <typename C> static meta_no  testFunctor(...);

  enum { value = sizeof(testFunctor<T>(static_cast<T*>(0))) == sizeof(meta_yes) };
};

template<typename T> const T* return_ptr();

template <typename T, typename IndexType=Index>
struct has_nullary_operator
{
  template <typename C> static meta_yes testFunctor(C const *,typename enable_if<(sizeof(return_ptr<C>()->operator()())>0)>::type * = 0);
  static meta_no testFunctor(...);

  enum { value = sizeof(testFunctor(static_cast<T*>(0))) == sizeof(meta_yes) };
};

template <typename T, typename IndexType=Index>
struct has_unary_operator
{
  template <typename C> static meta_yes testFunctor(C const *,typename enable_if<(sizeof(return_ptr<C>()->operator()(IndexType(0)))>0)>::type * = 0);
  static meta_no testFunctor(...);

  enum { value = sizeof(testFunctor(static_cast<T*>(0))) == sizeof(meta_yes) };
};

template <typename T, typename IndexType=Index>
struct has_binary_operator
{
  template <typename C> static meta_yes testFunctor(C const *,typename enable_if<(sizeof(return_ptr<C>()->operator()(IndexType(0),IndexType(0)))>0)>::type * = 0);
  static meta_no testFunctor(...);

  enum { value = sizeof(testFunctor(static_cast<T*>(0))) == sizeof(meta_yes) };
};

/** \internal In short, it computes int(sqrt(\a Y)) with \a Y an integer.
  * Usage example: \code meta_sqrt<1023>::ret \endcode
  */
template<int Y,
         int InfX = 0,
         int SupX = ((Y==1) ? 1 : Y/2),
         bool Done = ((SupX-InfX)<=1 ? true : ((SupX*SupX <= Y) && ((SupX+1)*(SupX+1) > Y))) >
                                // use ?: instead of || just to shut up a stupid gcc 4.3 warning
class meta_sqrt
{
    enum {
      MidX = (InfX+SupX)/2,
      TakeInf = MidX*MidX > Y ? 1 : 0,
      NewInf = int(TakeInf) ? InfX : int(MidX),
      NewSup = int(TakeInf) ? int(MidX) : SupX
    };
  public:
    enum { ret = meta_sqrt<Y,NewInf,NewSup>::ret };
};

template<int Y, int InfX, int SupX>
class meta_sqrt<Y, InfX, SupX, true> { public:  enum { ret = (SupX*SupX <= Y) ? SupX : InfX }; };


/** \internal Computes the least common multiple of two positive integer A and B
  * at compile-time. It implements a naive algorithm testing all multiples of A.
  * It thus works better if A>=B.
  */
template<int A, int B, int K=1, bool Done = ((A*K)%B)==0>
struct meta_least_common_multiple
{
  enum { ret = meta_least_common_multiple<A,B,K+1>::ret };
};
template<int A, int B, int K>
struct meta_least_common_multiple<A,B,K,true>
{
  enum { ret = A*K };
};

/** \internal determines whether the product of two numeric types is allowed and what the return type is */
template<typename T, typename U> struct scalar_product_traits
{
  enum { Defined = 0 };
};

// FIXME quick workaround around current limitation of result_of
// template<typename Scalar, typename ArgType0, typename ArgType1>
// struct result_of<scalar_product_op<Scalar>(ArgType0,ArgType1)> {
// typedef typename scalar_product_traits<typename remove_all<ArgType0>::type, typename remove_all<ArgType1>::type>::ReturnType type;
// };

} // end namespace internal

namespace numext {
  
<<<<<<< HEAD
#if defined(EIGEN_CUDA_ARCH)
=======
#if defined(EIGEN_CUDA_ARCH) || defined(__HIP_DEVICE_COMPILE__)
>>>>>>> b8762bc7
template<typename T> EIGEN_DEVICE_FUNC   void swap(T &a, T &b) { T tmp = b; b = a; a = tmp; }
#else
template<typename T> EIGEN_STRONG_INLINE void swap(T &a, T &b) { std::swap(a,b); }
#endif

<<<<<<< HEAD
#if defined(EIGEN_CUDA_ARCH)
=======
#if defined(EIGEN_CUDA_ARCH) || defined(__HIP_DEVICE_COMPILE__)
>>>>>>> b8762bc7
using internal::device::numeric_limits;
#else
using std::numeric_limits;
#endif

// Integer division with rounding up.
// T is assumed to be an integer type with a>=0, and b>0
template<typename T>
T div_ceil(const T &a, const T &b)
{
  return (a+b-1) / b;
}

} // end namespace numext

} // end namespace Eigen

#endif // EIGEN_META_H<|MERGE_RESOLUTION|>--- conflicted
+++ resolved
@@ -174,11 +174,7 @@
 template<typename T> struct enable_if<true,T>
 { typedef T type; };
 
-<<<<<<< HEAD
-#if defined(EIGEN_CUDA_ARCH)
-=======
 #if defined(EIGEN_CUDA_ARCH) || defined(__HIP_DEVICE_COMPILE__)
->>>>>>> b8762bc7
 #if !defined(__FLT_EPSILON__)
 #define __FLT_EPSILON__ FLT_EPSILON
 #define __DBL_EPSILON__ DBL_EPSILON
@@ -562,21 +558,13 @@
 
 namespace numext {
   
-<<<<<<< HEAD
-#if defined(EIGEN_CUDA_ARCH)
-=======
 #if defined(EIGEN_CUDA_ARCH) || defined(__HIP_DEVICE_COMPILE__)
->>>>>>> b8762bc7
 template<typename T> EIGEN_DEVICE_FUNC   void swap(T &a, T &b) { T tmp = b; b = a; a = tmp; }
 #else
 template<typename T> EIGEN_STRONG_INLINE void swap(T &a, T &b) { std::swap(a,b); }
 #endif
 
-<<<<<<< HEAD
-#if defined(EIGEN_CUDA_ARCH)
-=======
 #if defined(EIGEN_CUDA_ARCH) || defined(__HIP_DEVICE_COMPILE__)
->>>>>>> b8762bc7
 using internal::device::numeric_limits;
 #else
 using std::numeric_limits;
