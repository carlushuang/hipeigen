// This file is part of Eigen, a lightweight C++ template library
// for linear algebra.
//
// Copyright (C) 2008-2014 Gael Guennebaud <gael.guennebaud@inria.fr>
//
// This Source Code Form is subject to the terms of the Mozilla
// Public License v. 2.0. If a copy of the MPL was not distributed
// with this file, You can obtain one at http://mozilla.org/MPL/2.0/.

#ifndef EIGEN_SPARSE_CWISE_BINARY_OP_H
#define EIGEN_SPARSE_CWISE_BINARY_OP_H

namespace Eigen { 

// Here we have to handle 3 cases:
//  1 - sparse op dense
//  2 - dense op sparse
//  3 - sparse op sparse
// We also need to implement a 4th iterator for:
//  4 - dense op dense
// Finally, we also need to distinguish between the product and other operations :
//                configuration      returned mode
//  1 - sparse op dense    product      sparse
//                         generic      dense
//  2 - dense op sparse    product      sparse
//                         generic      dense
//  3 - sparse op sparse   product      sparse
//                         generic      sparse
//  4 - dense op dense     product      dense
//                         generic      dense
//
// TODO to ease compiler job, we could specialize product/quotient with a scalar
//      and fallback to cwise-unary evaluator using bind1st_op and bind2nd_op.

template<typename BinaryOp, typename Lhs, typename Rhs>
class CwiseBinaryOpImpl<BinaryOp, Lhs, Rhs, Sparse>
  : public SparseMatrixBase<CwiseBinaryOp<BinaryOp, Lhs, Rhs> >
{
  public:
    typedef CwiseBinaryOp<BinaryOp, Lhs, Rhs> Derived;
    typedef SparseMatrixBase<Derived> Base;
    EIGEN_SPARSE_PUBLIC_INTERFACE(Derived)
    CwiseBinaryOpImpl()
    {
      EIGEN_STATIC_ASSERT((
                (!internal::is_same<typename internal::traits<Lhs>::StorageKind,
                                    typename internal::traits<Rhs>::StorageKind>::value)
            ||  ((internal::evaluator<Lhs>::Flags&RowMajorBit) == (internal::evaluator<Rhs>::Flags&RowMajorBit))),
            THE_STORAGE_ORDER_OF_BOTH_SIDES_MUST_MATCH);
    }
};

namespace internal {

  
// Generic "sparse OP sparse"
template<typename XprType> struct binary_sparse_evaluator;

template<typename BinaryOp, typename Lhs, typename Rhs>
struct binary_evaluator<CwiseBinaryOp<BinaryOp, Lhs, Rhs>, IteratorBased, IteratorBased>
  : evaluator_base<CwiseBinaryOp<BinaryOp, Lhs, Rhs> >
{
protected:
  typedef typename evaluator<Lhs>::InnerIterator  LhsIterator;
  typedef typename evaluator<Rhs>::InnerIterator  RhsIterator;
  typedef CwiseBinaryOp<BinaryOp, Lhs, Rhs> XprType;
  typedef typename traits<XprType>::Scalar Scalar;
  typedef typename XprType::StorageIndex StorageIndex;
public:

  class InnerIterator
  {
  public:
    
    EIGEN_STRONG_INLINE InnerIterator(const binary_evaluator& aEval, Index outer)
      : m_lhsIter(aEval.m_lhsImpl,outer), m_rhsIter(aEval.m_rhsImpl,outer), m_functor(aEval.m_functor)
    {
      this->operator++();
    }

    EIGEN_STRONG_INLINE InnerIterator& operator++()
    {
      if (m_lhsIter && m_rhsIter && (m_lhsIter.index() == m_rhsIter.index()))
      {
        m_id = m_lhsIter.index();
        m_value = m_functor(m_lhsIter.value(), m_rhsIter.value());
        ++m_lhsIter;
        ++m_rhsIter;
      }
      else if (m_lhsIter && (!m_rhsIter || (m_lhsIter.index() < m_rhsIter.index())))
      {
        m_id = m_lhsIter.index();
        m_value = m_functor(m_lhsIter.value(), Scalar(0));
        ++m_lhsIter;
      }
      else if (m_rhsIter && (!m_lhsIter || (m_lhsIter.index() > m_rhsIter.index())))
      {
        m_id = m_rhsIter.index();
        m_value = m_functor(Scalar(0), m_rhsIter.value());
        ++m_rhsIter;
      }
      else
      {
        m_value = 0; // this is to avoid a compilation warning
        m_id = -1;
      }
      return *this;
    }

    EIGEN_STRONG_INLINE Scalar value() const { return m_value; }

    EIGEN_STRONG_INLINE StorageIndex index() const { return m_id; }
    EIGEN_STRONG_INLINE Index outer() const { return m_lhsIter.outer(); }
    EIGEN_STRONG_INLINE Index row() const { return Lhs::IsRowMajor ? m_lhsIter.row() : index(); }
    EIGEN_STRONG_INLINE Index col() const { return Lhs::IsRowMajor ? index() : m_lhsIter.col(); }

    EIGEN_STRONG_INLINE operator bool() const { return m_id>=0; }

  protected:
    LhsIterator m_lhsIter;
    RhsIterator m_rhsIter;
    const BinaryOp& m_functor;
    Scalar m_value;
    StorageIndex m_id;
  };
  
  
  enum {
    CoeffReadCost = evaluator<Lhs>::CoeffReadCost + evaluator<Rhs>::CoeffReadCost + functor_traits<BinaryOp>::Cost,
    Flags = XprType::Flags
  };
  
  explicit binary_evaluator(const XprType& xpr)
    : m_functor(xpr.functor()),
      m_lhsImpl(xpr.lhs()), 
      m_rhsImpl(xpr.rhs())  
  {
    EIGEN_INTERNAL_CHECK_COST_VALUE(functor_traits<BinaryOp>::Cost);
    EIGEN_INTERNAL_CHECK_COST_VALUE(CoeffReadCost);
  }
  
  inline Index nonZerosEstimate() const {
    return m_lhsImpl.nonZerosEstimate() + m_rhsImpl.nonZerosEstimate();
  }

protected:
  const BinaryOp m_functor;
  evaluator<Lhs> m_lhsImpl;
  evaluator<Rhs> m_rhsImpl;
};

// dense op sparse
template<typename BinaryOp, typename Lhs, typename Rhs>
struct binary_evaluator<CwiseBinaryOp<BinaryOp, Lhs, Rhs>, IndexBased, IteratorBased>
  : evaluator_base<CwiseBinaryOp<BinaryOp, Lhs, Rhs> >
{
protected:
  typedef typename evaluator<Rhs>::InnerIterator  RhsIterator;
  typedef CwiseBinaryOp<BinaryOp, Lhs, Rhs> XprType;
  typedef typename traits<XprType>::Scalar Scalar;
  typedef typename XprType::StorageIndex StorageIndex;
public:

  class InnerIterator
  {
    enum { IsRowMajor = (int(Rhs::Flags)&RowMajorBit)==RowMajorBit };
  public:

    EIGEN_STRONG_INLINE InnerIterator(const binary_evaluator& aEval, Index outer)
      : m_lhsEval(aEval.m_lhsImpl), m_rhsIter(aEval.m_rhsImpl,outer), m_functor(aEval.m_functor), m_value(0), m_id(-1), m_innerSize(aEval.m_expr.rhs().innerSize())
    {
      this->operator++();
    }

    EIGEN_STRONG_INLINE InnerIterator& operator++()
    {
      ++m_id;
      if(m_id<m_innerSize)
      {
        Scalar lhsVal = m_lhsEval.coeff(IsRowMajor?m_rhsIter.outer():m_id,
                                        IsRowMajor?m_id:m_rhsIter.outer());
        if(m_rhsIter && m_rhsIter.index()==m_id)
        {
          m_value = m_functor(lhsVal, m_rhsIter.value());
          ++m_rhsIter;
        }
        else
          m_value = m_functor(lhsVal, Scalar(0));
      }

      return *this;
    }

    EIGEN_STRONG_INLINE Scalar value() const { eigen_internal_assert(m_id<m_innerSize); return m_value; }

    EIGEN_STRONG_INLINE StorageIndex index() const { return m_id; }
    EIGEN_STRONG_INLINE Index outer() const { return m_rhsIter.outer(); }
    EIGEN_STRONG_INLINE Index row() const { return IsRowMajor ? m_rhsIter.outer() : m_id; }
    EIGEN_STRONG_INLINE Index col() const { return IsRowMajor ? m_id : m_rhsIter.outer(); }

    EIGEN_STRONG_INLINE operator bool() const { return m_id<m_innerSize; }

  protected:
    const evaluator<Lhs> &m_lhsEval;
    RhsIterator m_rhsIter;
    const BinaryOp& m_functor;
    Scalar m_value;
    StorageIndex m_id;
    StorageIndex m_innerSize;
  };


  enum {
    CoeffReadCost = evaluator<Lhs>::CoeffReadCost + evaluator<Rhs>::CoeffReadCost + functor_traits<BinaryOp>::Cost,
    Flags = XprType::Flags
  };

  explicit binary_evaluator(const XprType& xpr)
    : m_functor(xpr.functor()),
      m_lhsImpl(xpr.lhs()),
      m_rhsImpl(xpr.rhs()),
      m_expr(xpr)
  {
    EIGEN_INTERNAL_CHECK_COST_VALUE(functor_traits<BinaryOp>::Cost);
    EIGEN_INTERNAL_CHECK_COST_VALUE(CoeffReadCost);
  }

  inline Index nonZerosEstimate() const {
    return m_expr.size();
  }

protected:
  const BinaryOp m_functor;
  evaluator<Lhs> m_lhsImpl;
  evaluator<Rhs> m_rhsImpl;
  const XprType &m_expr;
};

// sparse op dense
template<typename BinaryOp, typename Lhs, typename Rhs>
struct binary_evaluator<CwiseBinaryOp<BinaryOp, Lhs, Rhs>, IteratorBased, IndexBased>
  : evaluator_base<CwiseBinaryOp<BinaryOp, Lhs, Rhs> >
{
protected:
  typedef typename evaluator<Lhs>::InnerIterator  LhsIterator;
  typedef CwiseBinaryOp<BinaryOp, Lhs, Rhs> XprType;
  typedef typename traits<XprType>::Scalar Scalar;
  typedef typename XprType::StorageIndex StorageIndex;
public:

  class InnerIterator
  {
    enum { IsRowMajor = (int(Lhs::Flags)&RowMajorBit)==RowMajorBit };
  public:

    EIGEN_STRONG_INLINE InnerIterator(const binary_evaluator& aEval, Index outer)
      : m_lhsIter(aEval.m_lhsImpl,outer), m_rhsEval(aEval.m_rhsImpl), m_functor(aEval.m_functor), m_value(0), m_id(-1), m_innerSize(aEval.m_expr.lhs().innerSize())
    {
      this->operator++();
    }

    EIGEN_STRONG_INLINE InnerIterator& operator++()
    {
      ++m_id;
      if(m_id<m_innerSize)
      {
        Scalar rhsVal = m_rhsEval.coeff(IsRowMajor?m_lhsIter.outer():m_id,
                                        IsRowMajor?m_id:m_lhsIter.outer());
        if(m_lhsIter && m_lhsIter.index()==m_id)
        {
          m_value = m_functor(m_lhsIter.value(), rhsVal);
          ++m_lhsIter;
        }
        else
          m_value = m_functor(Scalar(0),rhsVal);
      }

      return *this;
    }

    EIGEN_STRONG_INLINE Scalar value() const { eigen_internal_assert(m_id<m_innerSize); return m_value; }

    EIGEN_STRONG_INLINE StorageIndex index() const { return m_id; }
    EIGEN_STRONG_INLINE Index outer() const { return m_lhsIter.outer(); }
    EIGEN_STRONG_INLINE Index row() const { return IsRowMajor ? m_lhsIter.outer() : m_id; }
    EIGEN_STRONG_INLINE Index col() const { return IsRowMajor ? m_id : m_lhsIter.outer(); }

    EIGEN_STRONG_INLINE operator bool() const { return m_id<m_innerSize; }

  protected:
    LhsIterator m_lhsIter;
    const evaluator<Rhs> &m_rhsEval;
    const BinaryOp& m_functor;
    Scalar m_value;
    StorageIndex m_id;
    StorageIndex m_innerSize;
  };


  enum {
    CoeffReadCost = evaluator<Lhs>::CoeffReadCost + evaluator<Rhs>::CoeffReadCost + functor_traits<BinaryOp>::Cost,
    Flags = XprType::Flags
  };

  explicit binary_evaluator(const XprType& xpr)
    : m_functor(xpr.functor()),
      m_lhsImpl(xpr.lhs()),
      m_rhsImpl(xpr.rhs()),
      m_expr(xpr)
  {
    EIGEN_INTERNAL_CHECK_COST_VALUE(functor_traits<BinaryOp>::Cost);
    EIGEN_INTERNAL_CHECK_COST_VALUE(CoeffReadCost);
  }

  inline Index nonZerosEstimate() const {
    return m_expr.size();
  }

protected:
  const BinaryOp m_functor;
  evaluator<Lhs> m_lhsImpl;
  evaluator<Rhs> m_rhsImpl;
  const XprType &m_expr;
};

template<typename T,
         typename LhsKind   = typename evaluator_traits<typename T::Lhs>::Kind,
         typename RhsKind   = typename evaluator_traits<typename T::Rhs>::Kind,
         typename LhsScalar = typename traits<typename T::Lhs>::Scalar,
         typename RhsScalar = typename traits<typename T::Rhs>::Scalar> struct sparse_conjunction_evaluator;

// "sparse .* sparse"
template<typename T1, typename T2, typename Lhs, typename Rhs>
struct binary_evaluator<CwiseBinaryOp<scalar_product_op<T1,T2>, Lhs, Rhs>, IteratorBased, IteratorBased>
  : sparse_conjunction_evaluator<CwiseBinaryOp<scalar_product_op<T1,T2>, Lhs, Rhs> >
{
  typedef CwiseBinaryOp<scalar_product_op<T1,T2>, Lhs, Rhs> XprType;
  typedef sparse_conjunction_evaluator<XprType> Base;
  explicit binary_evaluator(const XprType& xpr) : Base(xpr) {}
};
// "dense .* sparse"
template<typename T1, typename T2, typename Lhs, typename Rhs>
struct binary_evaluator<CwiseBinaryOp<scalar_product_op<T1,T2>, Lhs, Rhs>, IndexBased, IteratorBased>
  : sparse_conjunction_evaluator<CwiseBinaryOp<scalar_product_op<T1,T2>, Lhs, Rhs> >
{
  typedef CwiseBinaryOp<scalar_product_op<T1,T2>, Lhs, Rhs> XprType;
  typedef sparse_conjunction_evaluator<XprType> Base;
  explicit binary_evaluator(const XprType& xpr) : Base(xpr) {}
};
// "sparse .* dense"
template<typename T1, typename T2, typename Lhs, typename Rhs>
struct binary_evaluator<CwiseBinaryOp<scalar_product_op<T1,T2>, Lhs, Rhs>, IteratorBased, IndexBased>
  : sparse_conjunction_evaluator<CwiseBinaryOp<scalar_product_op<T1,T2>, Lhs, Rhs> >
{
  typedef CwiseBinaryOp<scalar_product_op<T1,T2>, Lhs, Rhs> XprType;
  typedef sparse_conjunction_evaluator<XprType> Base;
  explicit binary_evaluator(const XprType& xpr) : Base(xpr) {}
};

// "sparse ./ dense"
template<typename T1, typename T2, typename Lhs, typename Rhs>
struct binary_evaluator<CwiseBinaryOp<scalar_quotient_op<T1,T2>, Lhs, Rhs>, IteratorBased, IndexBased>
  : sparse_conjunction_evaluator<CwiseBinaryOp<scalar_quotient_op<T1,T2>, Lhs, Rhs> >
{
  typedef CwiseBinaryOp<scalar_quotient_op<T1,T2>, Lhs, Rhs> XprType;
  typedef sparse_conjunction_evaluator<XprType> Base;
  explicit binary_evaluator(const XprType& xpr) : Base(xpr) {}
};

// "sparse && sparse"
template<typename Lhs, typename Rhs>
struct binary_evaluator<CwiseBinaryOp<scalar_boolean_and_op, Lhs, Rhs>, IteratorBased, IteratorBased>
  : sparse_conjunction_evaluator<CwiseBinaryOp<scalar_boolean_and_op, Lhs, Rhs> >
{
  typedef CwiseBinaryOp<scalar_boolean_and_op, Lhs, Rhs> XprType;
  typedef sparse_conjunction_evaluator<XprType> Base;
  explicit binary_evaluator(const XprType& xpr) : Base(xpr) {}
};
// "dense && sparse"
template<typename Lhs, typename Rhs>
struct binary_evaluator<CwiseBinaryOp<scalar_boolean_and_op, Lhs, Rhs>, IndexBased, IteratorBased>
  : sparse_conjunction_evaluator<CwiseBinaryOp<scalar_boolean_and_op, Lhs, Rhs> >
{
  typedef CwiseBinaryOp<scalar_boolean_and_op, Lhs, Rhs> XprType;
  typedef sparse_conjunction_evaluator<XprType> Base;
  explicit binary_evaluator(const XprType& xpr) : Base(xpr) {}
};
// "sparse && dense"
template<typename Lhs, typename Rhs>
struct binary_evaluator<CwiseBinaryOp<scalar_boolean_and_op, Lhs, Rhs>, IteratorBased, IndexBased>
  : sparse_conjunction_evaluator<CwiseBinaryOp<scalar_boolean_and_op, Lhs, Rhs> >
{
  typedef CwiseBinaryOp<scalar_boolean_and_op, Lhs, Rhs> XprType;
  typedef sparse_conjunction_evaluator<XprType> Base;
  explicit binary_evaluator(const XprType& xpr) : Base(xpr) {}
};

// "sparse ^ sparse"
template<typename XprType>
struct sparse_conjunction_evaluator<XprType, IteratorBased, IteratorBased>
  : evaluator_base<XprType>
{
protected:
  typedef typename XprType::Functor BinaryOp;
  typedef typename XprType::Lhs LhsArg;
  typedef typename XprType::Rhs RhsArg;
  typedef typename evaluator<LhsArg>::InnerIterator  LhsIterator;
  typedef typename evaluator<RhsArg>::InnerIterator  RhsIterator;
  typedef typename XprType::StorageIndex StorageIndex;
  typedef typename traits<XprType>::Scalar Scalar;
public:

  class InnerIterator
  {
  public:
    
    EIGEN_STRONG_INLINE InnerIterator(const sparse_conjunction_evaluator& aEval, Index outer)
      : m_lhsIter(aEval.m_lhsImpl,outer), m_rhsIter(aEval.m_rhsImpl,outer), m_functor(aEval.m_functor)
    {
      while (m_lhsIter && m_rhsIter && (m_lhsIter.index() != m_rhsIter.index()))
      {
        if (m_lhsIter.index() < m_rhsIter.index())
          ++m_lhsIter;
        else
          ++m_rhsIter;
      }
    }

    EIGEN_STRONG_INLINE InnerIterator& operator++()
    {
      ++m_lhsIter;
      ++m_rhsIter;
      while (m_lhsIter && m_rhsIter && (m_lhsIter.index() != m_rhsIter.index()))
      {
        if (m_lhsIter.index() < m_rhsIter.index())
          ++m_lhsIter;
        else
          ++m_rhsIter;
      }
      return *this;
    }
    
    EIGEN_STRONG_INLINE Scalar value() const { return m_functor(m_lhsIter.value(), m_rhsIter.value()); }

    EIGEN_STRONG_INLINE StorageIndex index() const { return m_lhsIter.index(); }
    EIGEN_STRONG_INLINE Index outer() const { return m_lhsIter.outer(); }
    EIGEN_STRONG_INLINE Index row() const { return m_lhsIter.row(); }
    EIGEN_STRONG_INLINE Index col() const { return m_lhsIter.col(); }

    EIGEN_STRONG_INLINE operator bool() const { return (m_lhsIter && m_rhsIter); }

  protected:
    LhsIterator m_lhsIter;
    RhsIterator m_rhsIter;
    const BinaryOp& m_functor;
  };
  
  
  enum {
    CoeffReadCost = evaluator<LhsArg>::CoeffReadCost + evaluator<RhsArg>::CoeffReadCost + functor_traits<BinaryOp>::Cost,
    Flags = XprType::Flags
  };
  
  explicit sparse_conjunction_evaluator(const XprType& xpr)
    : m_functor(xpr.functor()),
      m_lhsImpl(xpr.lhs()), 
      m_rhsImpl(xpr.rhs())  
  {
    EIGEN_INTERNAL_CHECK_COST_VALUE(functor_traits<BinaryOp>::Cost);
    EIGEN_INTERNAL_CHECK_COST_VALUE(CoeffReadCost);
  }
  
  inline Index nonZerosEstimate() const {
    return (std::min)(m_lhsImpl.nonZerosEstimate(), m_rhsImpl.nonZerosEstimate());
  }

protected:
  const BinaryOp m_functor;
  evaluator<LhsArg> m_lhsImpl;
  evaluator<RhsArg> m_rhsImpl;
};

// "dense ^ sparse"
template<typename XprType>
struct sparse_conjunction_evaluator<XprType, IndexBased, IteratorBased>
  : evaluator_base<XprType>
{
protected:
  typedef typename XprType::Functor BinaryOp;
  typedef typename XprType::Lhs LhsArg;
  typedef typename XprType::Rhs RhsArg;
  typedef evaluator<LhsArg> LhsEvaluator;
  typedef typename evaluator<RhsArg>::InnerIterator  RhsIterator;
  typedef typename XprType::StorageIndex StorageIndex;
  typedef typename traits<XprType>::Scalar Scalar;
public:

  class InnerIterator
  {
    enum { IsRowMajor = (int(RhsArg::Flags)&RowMajorBit)==RowMajorBit };

  public:
    
    EIGEN_STRONG_INLINE InnerIterator(const sparse_conjunction_evaluator& aEval, Index outer)
      : m_lhsEval(aEval.m_lhsImpl), m_rhsIter(aEval.m_rhsImpl,outer), m_functor(aEval.m_functor), m_outer(outer)
    {}

    EIGEN_STRONG_INLINE InnerIterator& operator++()
    {
      ++m_rhsIter;
      return *this;
    }

    EIGEN_STRONG_INLINE Scalar value() const
    { return m_functor(m_lhsEval.coeff(IsRowMajor?m_outer:m_rhsIter.index(),IsRowMajor?m_rhsIter.index():m_outer), m_rhsIter.value()); }

    EIGEN_STRONG_INLINE StorageIndex index() const { return m_rhsIter.index(); }
    EIGEN_STRONG_INLINE Index outer() const { return m_rhsIter.outer(); }
    EIGEN_STRONG_INLINE Index row() const { return m_rhsIter.row(); }
    EIGEN_STRONG_INLINE Index col() const { return m_rhsIter.col(); }

    EIGEN_STRONG_INLINE operator bool() const { return m_rhsIter; }
    
  protected:
    const LhsEvaluator &m_lhsEval;
    RhsIterator m_rhsIter;
    const BinaryOp& m_functor;
    const Index m_outer;
  };
  
  
  enum {
    CoeffReadCost = evaluator<LhsArg>::CoeffReadCost + evaluator<RhsArg>::CoeffReadCost + functor_traits<BinaryOp>::Cost,
<<<<<<< HEAD
    // Expose storage order of the sparse expression
    Flags = (XprType::Flags & ~RowMajorBit) | (int(RhsArg::Flags)&RowMajorBit)
=======
    Flags = XprType::Flags
>>>>>>> a46d2e73
  };
  
  explicit sparse_conjunction_evaluator(const XprType& xpr)
    : m_functor(xpr.functor()),
      m_lhsImpl(xpr.lhs()), 
      m_rhsImpl(xpr.rhs())  
  {
    EIGEN_INTERNAL_CHECK_COST_VALUE(functor_traits<BinaryOp>::Cost);
    EIGEN_INTERNAL_CHECK_COST_VALUE(CoeffReadCost);
  }
  
  inline Index nonZerosEstimate() const {
    return m_rhsImpl.nonZerosEstimate();
  }

protected:
  const BinaryOp m_functor;
  evaluator<LhsArg> m_lhsImpl;
  evaluator<RhsArg> m_rhsImpl;
};

// "sparse ^ dense"
template<typename XprType>
struct sparse_conjunction_evaluator<XprType, IteratorBased, IndexBased>
  : evaluator_base<XprType>
{
protected:
  typedef typename XprType::Functor BinaryOp;
  typedef typename XprType::Lhs LhsArg;
  typedef typename XprType::Rhs RhsArg;
  typedef typename evaluator<LhsArg>::InnerIterator LhsIterator;
  typedef evaluator<RhsArg> RhsEvaluator;
  typedef typename XprType::StorageIndex StorageIndex;
  typedef typename traits<XprType>::Scalar Scalar;
public:

  class InnerIterator
  {
    enum { IsRowMajor = (int(LhsArg::Flags)&RowMajorBit)==RowMajorBit };

  public:
    
    EIGEN_STRONG_INLINE InnerIterator(const sparse_conjunction_evaluator& aEval, Index outer)
      : m_lhsIter(aEval.m_lhsImpl,outer), m_rhsEval(aEval.m_rhsImpl), m_functor(aEval.m_functor), m_outer(outer)
    {}

    EIGEN_STRONG_INLINE InnerIterator& operator++()
    {
      ++m_lhsIter;
      return *this;
    }

    EIGEN_STRONG_INLINE Scalar value() const
    { return m_functor(m_lhsIter.value(),
                       m_rhsEval.coeff(IsRowMajor?m_outer:m_lhsIter.index(),IsRowMajor?m_lhsIter.index():m_outer)); }

    EIGEN_STRONG_INLINE StorageIndex index() const { return m_lhsIter.index(); }
    EIGEN_STRONG_INLINE Index outer() const { return m_lhsIter.outer(); }
    EIGEN_STRONG_INLINE Index row() const { return m_lhsIter.row(); }
    EIGEN_STRONG_INLINE Index col() const { return m_lhsIter.col(); }

    EIGEN_STRONG_INLINE operator bool() const { return m_lhsIter; }
    
  protected:
    LhsIterator m_lhsIter;
    const evaluator<RhsArg> &m_rhsEval;
    const BinaryOp& m_functor;
    const Index m_outer;
  };
  
  
  enum {
    CoeffReadCost = evaluator<LhsArg>::CoeffReadCost + evaluator<RhsArg>::CoeffReadCost + functor_traits<BinaryOp>::Cost,
<<<<<<< HEAD
    // Expose storage order of the sparse expression
    Flags = (XprType::Flags & ~RowMajorBit) | (int(LhsArg::Flags)&RowMajorBit)
=======
    Flags = XprType::Flags
>>>>>>> a46d2e73
  };
  
  explicit sparse_conjunction_evaluator(const XprType& xpr)
    : m_functor(xpr.functor()),
      m_lhsImpl(xpr.lhs()), 
      m_rhsImpl(xpr.rhs())  
  {
    EIGEN_INTERNAL_CHECK_COST_VALUE(functor_traits<BinaryOp>::Cost);
    EIGEN_INTERNAL_CHECK_COST_VALUE(CoeffReadCost);
  }
  
  inline Index nonZerosEstimate() const {
    return m_lhsImpl.nonZerosEstimate();
  }

protected:
  const BinaryOp m_functor;
  evaluator<LhsArg> m_lhsImpl;
  evaluator<RhsArg> m_rhsImpl;
};

}

/***************************************************************************
* Implementation of SparseMatrixBase and SparseCwise functions/operators
***************************************************************************/

template<typename Derived>
template<typename OtherDerived>
Derived& SparseMatrixBase<Derived>::operator+=(const EigenBase<OtherDerived> &other)
{
  call_assignment(derived(), other.derived(), internal::add_assign_op<Scalar,typename OtherDerived::Scalar>());
  return derived();
}

template<typename Derived>
template<typename OtherDerived>
Derived& SparseMatrixBase<Derived>::operator-=(const EigenBase<OtherDerived> &other)
{
  call_assignment(derived(), other.derived(), internal::assign_op<Scalar,typename OtherDerived::Scalar>());
  return derived();
}

template<typename Derived>
template<typename OtherDerived>
EIGEN_STRONG_INLINE Derived &
SparseMatrixBase<Derived>::operator-=(const SparseMatrixBase<OtherDerived> &other)
{
  return derived() = derived() - other.derived();
}

template<typename Derived>
template<typename OtherDerived>
EIGEN_STRONG_INLINE Derived &
SparseMatrixBase<Derived>::operator+=(const SparseMatrixBase<OtherDerived>& other)
{
  return derived() = derived() + other.derived();
}

template<typename Derived>
template<typename OtherDerived>
Derived& SparseMatrixBase<Derived>::operator+=(const DiagonalBase<OtherDerived>& other)
{
  call_assignment_no_alias(derived(), other.derived(), internal::add_assign_op<Scalar,typename OtherDerived::Scalar>());
  return derived();
}

template<typename Derived>
template<typename OtherDerived>
Derived& SparseMatrixBase<Derived>::operator-=(const DiagonalBase<OtherDerived>& other)
{
  call_assignment_no_alias(derived(), other.derived(), internal::sub_assign_op<Scalar,typename OtherDerived::Scalar>());
  return derived();
}
    
template<typename Derived>
template<typename OtherDerived>
EIGEN_STRONG_INLINE const typename SparseMatrixBase<Derived>::template CwiseProductDenseReturnType<OtherDerived>::Type
SparseMatrixBase<Derived>::cwiseProduct(const MatrixBase<OtherDerived> &other) const
{
  return typename CwiseProductDenseReturnType<OtherDerived>::Type(derived(), other.derived());
}

template<typename DenseDerived, typename SparseDerived>
EIGEN_STRONG_INLINE const CwiseBinaryOp<internal::scalar_sum_op<typename DenseDerived::Scalar,typename SparseDerived::Scalar>, const DenseDerived, const SparseDerived>
operator+(const MatrixBase<DenseDerived> &a, const SparseMatrixBase<SparseDerived> &b)
{
  return CwiseBinaryOp<internal::scalar_sum_op<typename DenseDerived::Scalar,typename SparseDerived::Scalar>, const DenseDerived, const SparseDerived>(a.derived(), b.derived());
}

template<typename SparseDerived, typename DenseDerived>
EIGEN_STRONG_INLINE const CwiseBinaryOp<internal::scalar_sum_op<typename SparseDerived::Scalar,typename DenseDerived::Scalar>, const SparseDerived, const DenseDerived>
operator+(const SparseMatrixBase<SparseDerived> &a, const MatrixBase<DenseDerived> &b)
{
  return CwiseBinaryOp<internal::scalar_sum_op<typename SparseDerived::Scalar,typename DenseDerived::Scalar>, const SparseDerived, const DenseDerived>(a.derived(), b.derived());
}

template<typename DenseDerived, typename SparseDerived>
EIGEN_STRONG_INLINE const CwiseBinaryOp<internal::scalar_difference_op<typename DenseDerived::Scalar,typename SparseDerived::Scalar>, const DenseDerived, const SparseDerived>
operator-(const MatrixBase<DenseDerived> &a, const SparseMatrixBase<SparseDerived> &b)
{
  return CwiseBinaryOp<internal::scalar_difference_op<typename DenseDerived::Scalar,typename SparseDerived::Scalar>, const DenseDerived, const SparseDerived>(a.derived(), b.derived());
}

template<typename SparseDerived, typename DenseDerived>
EIGEN_STRONG_INLINE const CwiseBinaryOp<internal::scalar_difference_op<typename SparseDerived::Scalar,typename DenseDerived::Scalar>, const SparseDerived, const DenseDerived>
operator-(const SparseMatrixBase<SparseDerived> &a, const MatrixBase<DenseDerived> &b)
{
  return CwiseBinaryOp<internal::scalar_difference_op<typename SparseDerived::Scalar,typename DenseDerived::Scalar>, const SparseDerived, const DenseDerived>(a.derived(), b.derived());
}

} // end namespace Eigen

#endif // EIGEN_SPARSE_CWISE_BINARY_OP_H<|MERGE_RESOLUTION|>--- conflicted
+++ resolved
@@ -531,12 +531,7 @@
   
   enum {
     CoeffReadCost = evaluator<LhsArg>::CoeffReadCost + evaluator<RhsArg>::CoeffReadCost + functor_traits<BinaryOp>::Cost,
-<<<<<<< HEAD
-    // Expose storage order of the sparse expression
-    Flags = (XprType::Flags & ~RowMajorBit) | (int(RhsArg::Flags)&RowMajorBit)
-=======
     Flags = XprType::Flags
->>>>>>> a46d2e73
   };
   
   explicit sparse_conjunction_evaluator(const XprType& xpr)
@@ -610,12 +605,7 @@
   
   enum {
     CoeffReadCost = evaluator<LhsArg>::CoeffReadCost + evaluator<RhsArg>::CoeffReadCost + functor_traits<BinaryOp>::Cost,
-<<<<<<< HEAD
-    // Expose storage order of the sparse expression
-    Flags = (XprType::Flags & ~RowMajorBit) | (int(LhsArg::Flags)&RowMajorBit)
-=======
     Flags = XprType::Flags
->>>>>>> a46d2e73
   };
   
   explicit sparse_conjunction_evaluator(const XprType& xpr)
