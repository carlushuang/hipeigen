// This file is part of Eigen, a lightweight C++ template library
// for linear algebra.
//
// Copyright (C) 2008 Gael Guennebaud <gael.guennebaud@inria.fr>
// Copyright (C) 2007-2011 Benoit Jacob <jacob.benoit.1@gmail.com>
//
// This Source Code Form is subject to the terms of the Mozilla
// Public License v. 2.0. If a copy of the MPL was not distributed
// with this file, You can obtain one at http://mozilla.org/MPL/2.0/.

#ifndef EIGEN_CORE_H
#define EIGEN_CORE_H

// first thing Eigen does: stop the compiler from committing suicide
#include "src/Core/util/DisableStupidWarnings.h"

/// This will no longer be needed after the next release of the computecppCE
#ifdef EIGEN_USE_SYCL
#undef min
#undef max
#undef isnan
#undef isinf
#undef isfinite
#include <SYCL/sycl.hpp>
#endif

// Handle NVCC/CUDA/SYCL
#if defined(__CUDACC__) || defined(__SYCL_DEVICE_ONLY__)
  // Do not try asserts on CUDA and SYCL!
  #ifndef EIGEN_NO_DEBUG
  #define EIGEN_NO_DEBUG
  #endif

  #ifdef EIGEN_INTERNAL_DEBUGGING
  #undef EIGEN_INTERNAL_DEBUGGING
  #endif

  // Do not try to vectorize on CUDA and SYCL!
  #ifndef EIGEN_DONT_VECTORIZE
  #define EIGEN_DONT_VECTORIZE
  #endif

  #ifdef EIGEN_EXCEPTIONS
  #undef EIGEN_EXCEPTIONS
  #endif

  // All functions callable from CUDA code must be qualified with __device__
<<<<<<< HEAD
  #ifdef __CUDACC__
    #define EIGEN_DEVICE_FUNC __host__ __device__
  // For Sycl we dont need that
  #else
    #define EIGEN_DEVICE_FUNC
  #endif
=======
  #define EIGEN_DEVICE_FUNC __host__ __device__

  // We need math_functions.hpp to ensure that that EIGEN_USING_STD_MATH macro
  // works properly on the device side
  #include <math_functions.hpp>

>>>>>>> 652236d3
#else
  #define EIGEN_DEVICE_FUNC

#endif

// When compiling CUDA device code with NVCC, pull in math functions from the
// global namespace.  In host mode, and when device doee with clang, use the
// std versions.
#if defined(__CUDA_ARCH__) && defined(__NVCC__)
  #define EIGEN_USING_STD_MATH(FUNC) using ::FUNC;
#else
  #define EIGEN_USING_STD_MATH(FUNC) using std::FUNC;
#endif

#if (defined(_CPPUNWIND) || defined(__EXCEPTIONS)) && !defined(__CUDA_ARCH__) && !defined(EIGEN_EXCEPTIONS) && !defined(EIGEN_USE_SYCL)
  #define EIGEN_EXCEPTIONS
#endif

#ifdef EIGEN_EXCEPTIONS
  #include <new>
#endif

// then include this file where all our macros are defined. It's really important to do it first because
// it's where we do all the alignment settings (platform detection and honoring the user's will if he
// defined e.g. EIGEN_DONT_ALIGN) so it needs to be done before we do anything with vectorization.
#include "src/Core/util/Macros.h"

// Disable the ipa-cp-clone optimization flag with MinGW 6.x or newer (enabled by default with -O3)
// See http://eigen.tuxfamily.org/bz/show_bug.cgi?id=556 for details.
#if EIGEN_COMP_MINGW && EIGEN_GNUC_AT_LEAST(4,6)
  #pragma GCC optimize ("-fno-ipa-cp-clone")
#endif

#include <complex>

// this include file manages BLAS and MKL related macros
// and inclusion of their respective header files
#include "src/Core/util/MKL_support.h"

// if alignment is disabled, then disable vectorization. Note: EIGEN_MAX_ALIGN_BYTES is the proper check, it takes into
// account both the user's will (EIGEN_MAX_ALIGN_BYTES,EIGEN_DONT_ALIGN) and our own platform checks
#if EIGEN_MAX_ALIGN_BYTES==0
  #ifndef EIGEN_DONT_VECTORIZE
    #define EIGEN_DONT_VECTORIZE
  #endif
#endif

#if EIGEN_COMP_MSVC
  #include <malloc.h> // for _aligned_malloc -- need it regardless of whether vectorization is enabled
  #if (EIGEN_COMP_MSVC >= 1500) // 2008 or later
    // Remember that usage of defined() in a #define is undefined by the standard.
    // a user reported that in 64-bit mode, MSVC doesn't care to define _M_IX86_FP.
    #if (defined(_M_IX86_FP) && (_M_IX86_FP >= 2)) || EIGEN_ARCH_x86_64
      #define EIGEN_SSE2_ON_MSVC_2008_OR_LATER
    #endif
  #endif
#else
  // Remember that usage of defined() in a #define is undefined by the standard
  #if (defined __SSE2__) && ( (!EIGEN_COMP_GNUC) || EIGEN_COMP_ICC || EIGEN_GNUC_AT_LEAST(4,2) )
    #define EIGEN_SSE2_ON_NON_MSVC_BUT_NOT_OLD_GCC
  #endif
#endif

#ifndef EIGEN_DONT_VECTORIZE

  #if defined (EIGEN_SSE2_ON_NON_MSVC_BUT_NOT_OLD_GCC) || defined(EIGEN_SSE2_ON_MSVC_2008_OR_LATER)

    // Defines symbols for compile-time detection of which instructions are
    // used.
    // EIGEN_VECTORIZE_YY is defined if and only if the instruction set YY is used
    #define EIGEN_VECTORIZE
    #define EIGEN_VECTORIZE_SSE
    #define EIGEN_VECTORIZE_SSE2

    // Detect sse3/ssse3/sse4:
    // gcc and icc defines __SSE3__, ...
    // there is no way to know about this on msvc. You can define EIGEN_VECTORIZE_SSE* if you
    // want to force the use of those instructions with msvc.
    #ifdef __SSE3__
      #define EIGEN_VECTORIZE_SSE3
    #endif
    #ifdef __SSSE3__
      #define EIGEN_VECTORIZE_SSSE3
    #endif
    #ifdef __SSE4_1__
      #define EIGEN_VECTORIZE_SSE4_1
    #endif
    #ifdef __SSE4_2__
      #define EIGEN_VECTORIZE_SSE4_2
    #endif
    #ifdef __AVX__
      #define EIGEN_VECTORIZE_AVX
      #define EIGEN_VECTORIZE_SSE3
      #define EIGEN_VECTORIZE_SSSE3
      #define EIGEN_VECTORIZE_SSE4_1
      #define EIGEN_VECTORIZE_SSE4_2
    #endif
    #ifdef __AVX2__
      #define EIGEN_VECTORIZE_AVX2
    #endif
    #ifdef __FMA__
      #define EIGEN_VECTORIZE_FMA
    #endif

    // include files

    // This extern "C" works around a MINGW-w64 compilation issue
    // https://sourceforge.net/tracker/index.php?func=detail&aid=3018394&group_id=202880&atid=983354
    // In essence, intrin.h is included by windows.h and also declares intrinsics (just as emmintrin.h etc. below do).
    // However, intrin.h uses an extern "C" declaration, and g++ thus complains of duplicate declarations
    // with conflicting linkage.  The linkage for intrinsics doesn't matter, but at that stage the compiler doesn't know;
    // so, to avoid compile errors when windows.h is included after Eigen/Core, ensure intrinsics are extern "C" here too.
    // notice that since these are C headers, the extern "C" is theoretically needed anyways.
    extern "C" {
      // In theory we should only include immintrin.h and not the other *mmintrin.h header files directly.
      // Doing so triggers some issues with ICC. However old gcc versions seems to not have this file, thus:
      #if EIGEN_COMP_ICC >= 1110
        #include <immintrin.h>
      #else
        #include <mmintrin.h>
        #include <emmintrin.h>
        #include <xmmintrin.h>
        #ifdef  EIGEN_VECTORIZE_SSE3
        #include <pmmintrin.h>
        #endif
        #ifdef EIGEN_VECTORIZE_SSSE3
        #include <tmmintrin.h>
        #endif
        #ifdef EIGEN_VECTORIZE_SSE4_1
        #include <smmintrin.h>
        #endif
        #ifdef EIGEN_VECTORIZE_SSE4_2
        #include <nmmintrin.h>
        #endif
        #ifdef EIGEN_VECTORIZE_AVX
        #include <immintrin.h>
        #endif
      #endif
    } // end extern "C"
  #elif defined __VSX__
    #define EIGEN_VECTORIZE
    #define EIGEN_VECTORIZE_VSX
    #include <altivec.h>
    // We need to #undef all these ugly tokens defined in <altivec.h>
    // => use __vector instead of vector
    #undef bool
    #undef vector
    #undef pixel
  #elif defined __ALTIVEC__
    #define EIGEN_VECTORIZE
    #define EIGEN_VECTORIZE_ALTIVEC
    #include <altivec.h>
    // We need to #undef all these ugly tokens defined in <altivec.h>
    // => use __vector instead of vector
    #undef bool
    #undef vector
    #undef pixel
  #elif (defined  __ARM_NEON) || (defined __ARM_NEON__)
    #define EIGEN_VECTORIZE
    #define EIGEN_VECTORIZE_NEON
    #include <arm_neon.h>
  #elif (defined __s390x__ && defined __VEC__)
    #define EIGEN_VECTORIZE
    #define EIGEN_VECTORIZE_ZVECTOR
    #include <vecintrin.h>
  #endif
#endif

#if defined(__F16C__) && !defined(EIGEN_COMP_CLANG)
  // We can use the optimized fp16 to float and float to fp16 conversion routines
  #define EIGEN_HAS_FP16_C
#endif

#if defined __CUDACC__
  #define EIGEN_VECTORIZE_CUDA
  #include <vector_types.h>
  #if defined __CUDACC_VER__ && __CUDACC_VER__ >= 70500
    #define EIGEN_HAS_CUDA_FP16
  #endif
#endif

#if defined EIGEN_HAS_CUDA_FP16
  #include <host_defines.h>
  #include <cuda_fp16.h>
#endif

#if (defined _OPENMP) && (!defined EIGEN_DONT_PARALLELIZE)
  #define EIGEN_HAS_OPENMP
#endif

#ifdef EIGEN_HAS_OPENMP
#include <omp.h>
#endif

// MSVC for windows mobile does not have the errno.h file
#if !(EIGEN_COMP_MSVC && EIGEN_OS_WINCE) && !EIGEN_COMP_ARM
#define EIGEN_HAS_ERRNO
#endif

#ifdef EIGEN_HAS_ERRNO
#include <cerrno>
#endif
#include <cstddef>
#include <cstdlib>
#include <cmath>
#include <cassert>
#include <functional>
#include <iosfwd>
#include <cstring>
#include <string>
#include <limits>
#include <climits> // for CHAR_BIT
// for min/max:
#include <algorithm>

// for std::is_nothrow_move_assignable
#ifdef EIGEN_INCLUDE_TYPE_TRAITS
#include <type_traits>
#endif

// for outputting debug info
#ifdef EIGEN_DEBUG_ASSIGN
#include <iostream>
#endif

// required for __cpuid, needs to be included after cmath
#if EIGEN_COMP_MSVC && EIGEN_ARCH_i386_OR_x86_64 && !EIGEN_OS_WINCE
  #include <intrin.h>
#endif

/** \brief Namespace containing all symbols from the %Eigen library. */
namespace Eigen {

inline static const char *SimdInstructionSetsInUse(void) {
#if defined(EIGEN_VECTORIZE_AVX)
  return "AVX SSE, SSE2, SSE3, SSSE3, SSE4.1, SSE4.2";
#elif defined(EIGEN_VECTORIZE_SSE4_2)
  return "SSE, SSE2, SSE3, SSSE3, SSE4.1, SSE4.2";
#elif defined(EIGEN_VECTORIZE_SSE4_1)
  return "SSE, SSE2, SSE3, SSSE3, SSE4.1";
#elif defined(EIGEN_VECTORIZE_SSSE3)
  return "SSE, SSE2, SSE3, SSSE3";
#elif defined(EIGEN_VECTORIZE_SSE3)
  return "SSE, SSE2, SSE3";
#elif defined(EIGEN_VECTORIZE_SSE2)
  return "SSE, SSE2";
#elif defined(EIGEN_VECTORIZE_ALTIVEC)
  return "AltiVec";
#elif defined(EIGEN_VECTORIZE_VSX)
  return "VSX";
#elif defined(EIGEN_VECTORIZE_NEON)
  return "ARM NEON";
#elif defined(EIGEN_VECTORIZE_ZVECTOR)
  return "S390X ZVECTOR";
#else
  return "None";
#endif
}

} // end namespace Eigen

#if defined EIGEN2_SUPPORT_STAGE40_FULL_EIGEN3_STRICTNESS || defined EIGEN2_SUPPORT_STAGE30_FULL_EIGEN3_API || defined EIGEN2_SUPPORT_STAGE20_RESOLVE_API_CONFLICTS || defined EIGEN2_SUPPORT_STAGE10_FULL_EIGEN2_API || defined EIGEN2_SUPPORT
// This will generate an error message:
#error Eigen2-support is only available up to version 3.2. Please go to "http://eigen.tuxfamily.org/index.php?title=Eigen2" for further information
#endif

// we use size_t frequently and we'll never remember to prepend it with std:: everytime just to
// ensure QNX/QCC support
using std::size_t;
// gcc 4.6.0 wants std:: for ptrdiff_t
using std::ptrdiff_t;

/** \defgroup Core_Module Core module
  * This is the main module of Eigen providing dense matrix and vector support
  * (both fixed and dynamic size) with all the features corresponding to a BLAS library
  * and much more...
  *
  * \code
  * #include <Eigen/Core>
  * \endcode
  */

#include "src/Core/util/Constants.h"
#include "src/Core/util/Meta.h"
#include "src/Core/util/ForwardDeclarations.h"
#include "src/Core/util/StaticAssert.h"
#include "src/Core/util/XprHelper.h"
#include "src/Core/util/Memory.h"

#include "src/Core/NumTraits.h"
#include "src/Core/MathFunctions.h"
#include "src/Core/GenericPacketMath.h"
#include "src/Core/MathFunctionsImpl.h"

#if defined EIGEN_VECTORIZE_AVX
  // Use AVX for floats and doubles, SSE for integers
  #include "src/Core/arch/SSE/PacketMath.h"
  #include "src/Core/arch/SSE/Complex.h"
  #include "src/Core/arch/SSE/MathFunctions.h"
  #include "src/Core/arch/AVX/PacketMath.h"
  #include "src/Core/arch/AVX/MathFunctions.h"
  #include "src/Core/arch/AVX/Complex.h"
  #include "src/Core/arch/AVX/TypeCasting.h"
#elif defined EIGEN_VECTORIZE_SSE
  #include "src/Core/arch/SSE/PacketMath.h"
  #include "src/Core/arch/SSE/MathFunctions.h"
  #include "src/Core/arch/SSE/Complex.h"
  #include "src/Core/arch/SSE/TypeCasting.h"
#elif defined(EIGEN_VECTORIZE_ALTIVEC) || defined(EIGEN_VECTORIZE_VSX)
  #include "src/Core/arch/AltiVec/PacketMath.h"
  #include "src/Core/arch/AltiVec/MathFunctions.h"
  #include "src/Core/arch/AltiVec/Complex.h"
#elif defined EIGEN_VECTORIZE_NEON
  #include "src/Core/arch/NEON/PacketMath.h"
  #include "src/Core/arch/NEON/MathFunctions.h"
  #include "src/Core/arch/NEON/Complex.h"
#elif defined EIGEN_VECTORIZE_ZVECTOR
  #include "src/Core/arch/ZVector/PacketMath.h"
  #include "src/Core/arch/ZVector/MathFunctions.h"
  #include "src/Core/arch/ZVector/Complex.h"
#endif

// Half float support
#include "src/Core/arch/CUDA/Half.h"
#include "src/Core/arch/CUDA/PacketMathHalf.h"
#include "src/Core/arch/CUDA/TypeCasting.h"

#if defined EIGEN_VECTORIZE_CUDA
  #include "src/Core/arch/CUDA/PacketMath.h"
  #include "src/Core/arch/CUDA/MathFunctions.h"
#endif

#include "src/Core/arch/Default/Settings.h"

#include "src/Core/functors/TernaryFunctors.h"
#include "src/Core/functors/BinaryFunctors.h"
#include "src/Core/functors/UnaryFunctors.h"
#include "src/Core/functors/NullaryFunctors.h"
#include "src/Core/functors/StlFunctors.h"
#include "src/Core/functors/AssignmentFunctors.h"

// Specialized functors to enable the processing of complex numbers
// on CUDA devices
#include "src/Core/arch/CUDA/Complex.h"

#include "src/Core/DenseCoeffsBase.h"
#include "src/Core/DenseBase.h"
#include "src/Core/MatrixBase.h"
#include "src/Core/EigenBase.h"

#include "src/Core/Product.h"
#include "src/Core/CoreEvaluators.h"
#include "src/Core/AssignEvaluator.h"

#ifndef EIGEN_PARSED_BY_DOXYGEN // work around Doxygen bug triggered by Assign.h r814874
                                // at least confirmed with Doxygen 1.5.5 and 1.5.6
  #include "src/Core/Assign.h"
#endif

#include "src/Core/ArrayBase.h"
#include "src/Core/util/BlasUtil.h"
#include "src/Core/DenseStorage.h"
#include "src/Core/NestByValue.h"

// #include "src/Core/ForceAlignedAccess.h"

#include "src/Core/ReturnByValue.h"
#include "src/Core/NoAlias.h"
#include "src/Core/PlainObjectBase.h"
#include "src/Core/Matrix.h"
#include "src/Core/Array.h"
#include "src/Core/CwiseTernaryOp.h"
#include "src/Core/CwiseBinaryOp.h"
#include "src/Core/CwiseUnaryOp.h"
#include "src/Core/CwiseNullaryOp.h"
#include "src/Core/CwiseUnaryView.h"
#include "src/Core/SelfCwiseBinaryOp.h"
#include "src/Core/Dot.h"
#include "src/Core/StableNorm.h"
#include "src/Core/Stride.h"
#include "src/Core/MapBase.h"
#include "src/Core/Map.h"
#include "src/Core/Ref.h"
#include "src/Core/Block.h"
#include "src/Core/VectorBlock.h"
#include "src/Core/Transpose.h"
#include "src/Core/DiagonalMatrix.h"
#include "src/Core/Diagonal.h"
#include "src/Core/DiagonalProduct.h"
#include "src/Core/Redux.h"
#include "src/Core/Visitor.h"
#include "src/Core/Fuzzy.h"
#include "src/Core/IO.h"
#include "src/Core/Swap.h"
#include "src/Core/CommaInitializer.h"
#include "src/Core/GeneralProduct.h"
#include "src/Core/Solve.h"
#include "src/Core/Inverse.h"
#include "src/Core/SolverBase.h"
#include "src/Core/PermutationMatrix.h"
#include "src/Core/Transpositions.h"
#include "src/Core/TriangularMatrix.h"
#include "src/Core/SelfAdjointView.h"
#include "src/Core/products/GeneralBlockPanelKernel.h"
#include "src/Core/products/Parallelizer.h"
#include "src/Core/ProductEvaluators.h"
#include "src/Core/products/GeneralMatrixVector.h"
#include "src/Core/products/GeneralMatrixMatrix.h"
#include "src/Core/SolveTriangular.h"
#include "src/Core/products/GeneralMatrixMatrixTriangular.h"
#include "src/Core/products/SelfadjointMatrixVector.h"
#include "src/Core/products/SelfadjointMatrixMatrix.h"
#include "src/Core/products/SelfadjointProduct.h"
#include "src/Core/products/SelfadjointRank2Update.h"
#include "src/Core/products/TriangularMatrixVector.h"
#include "src/Core/products/TriangularMatrixMatrix.h"
#include "src/Core/products/TriangularSolverMatrix.h"
#include "src/Core/products/TriangularSolverVector.h"
#include "src/Core/BandMatrix.h"
#include "src/Core/CoreIterators.h"
#include "src/Core/ConditionEstimator.h"

#include "src/Core/BooleanRedux.h"
#include "src/Core/Select.h"
#include "src/Core/VectorwiseOp.h"
#include "src/Core/Random.h"
#include "src/Core/Replicate.h"
#include "src/Core/Reverse.h"
#include "src/Core/ArrayWrapper.h"

#ifdef EIGEN_USE_BLAS
#include "src/Core/products/GeneralMatrixMatrix_BLAS.h"
#include "src/Core/products/GeneralMatrixVector_BLAS.h"
#include "src/Core/products/GeneralMatrixMatrixTriangular_BLAS.h"
#include "src/Core/products/SelfadjointMatrixMatrix_BLAS.h"
#include "src/Core/products/SelfadjointMatrixVector_BLAS.h"
#include "src/Core/products/TriangularMatrixMatrix_BLAS.h"
#include "src/Core/products/TriangularMatrixVector_BLAS.h"
#include "src/Core/products/TriangularSolverMatrix_BLAS.h"
#endif // EIGEN_USE_BLAS

#ifdef EIGEN_USE_MKL_VML
#include "src/Core/Assign_MKL.h"
#endif

#include "src/Core/GlobalFunctions.h"

#include "src/Core/util/ReenableStupidWarnings.h"

#endif // EIGEN_CORE_H<|MERGE_RESOLUTION|>--- conflicted
+++ resolved
@@ -45,21 +45,15 @@
   #endif
 
   // All functions callable from CUDA code must be qualified with __device__
-<<<<<<< HEAD
   #ifdef __CUDACC__
     #define EIGEN_DEVICE_FUNC __host__ __device__
-  // For Sycl we dont need that
+    // We need math_functions.hpp to ensure that that EIGEN_USING_STD_MATH macro
+    // works properly on the device side
+    #include <math_functions.hpp>
   #else
     #define EIGEN_DEVICE_FUNC
   #endif
-=======
-  #define EIGEN_DEVICE_FUNC __host__ __device__
-
-  // We need math_functions.hpp to ensure that that EIGEN_USING_STD_MATH macro
-  // works properly on the device side
-  #include <math_functions.hpp>
-
->>>>>>> 652236d3
+
 #else
   #define EIGEN_DEVICE_FUNC
 
