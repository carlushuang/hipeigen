--- conflicted
+++ resolved
@@ -31,13 +31,8 @@
 #define EIGEN_CUDACC_VER 0
 #endif
 
-<<<<<<< HEAD
-// Handle NVCC/CUDA/SYCL
-#if defined(EIGEN_CUDACC) || defined(__SYCL_DEVICE_ONLY__)
-=======
 // Handle NVCC/CUDA/SYCL/ROCm
 #if defined(EIGEN_CUDACC) || defined(__SYCL_DEVICE_ONLY__) || defined(__HIPCC__)
->>>>>>> b8762bc7
   // Do not try asserts on CUDA and SYCL!
   #ifndef EIGEN_NO_DEBUG
   #define EIGEN_NO_DEBUG
@@ -83,27 +78,16 @@
 #define EIGEN_DONT_VECTORIZE
 #endif
 
-<<<<<<< HEAD
-// When compiling CUDA device code with NVCC, pull in math functions from the
-// global namespace.  In host mode, and when device doee with clang, use the
-// std versions.
-#if defined(EIGEN_CUDA_ARCH) && defined(__NVCC__)
-=======
 // When compiling CUDA device code with NVCC, or HIP device code with HIPCC,
 // pull in math functions from the global namespace.  In host mode, and when
 // device doee with clang, use the std versions.
 #if (defined(EIGEN_CUDA_ARCH) && defined(__NVCC__)) || (defined(__HIP_DEVICE_COMPILE__) && defined(__HIPCC__))
->>>>>>> b8762bc7
   #define EIGEN_USING_STD_MATH(FUNC) using ::FUNC;
 #else
   #define EIGEN_USING_STD_MATH(FUNC) using std::FUNC;
 #endif
 
-<<<<<<< HEAD
-#if (defined(_CPPUNWIND) || defined(__EXCEPTIONS)) && !defined(EIGEN_CUDA_ARCH) && !defined(EIGEN_EXCEPTIONS) && !defined(EIGEN_USE_SYCL)
-=======
 #if (defined(_CPPUNWIND) || defined(__EXCEPTIONS)) && !defined(EIGEN_CUDA_ARCH) && !defined(EIGEN_EXCEPTIONS) && !defined(EIGEN_USE_SYCL) && !defined(__HIP_DEVICE_COMPILE__)
->>>>>>> b8762bc7
   #define EIGEN_EXCEPTIONS
 #endif
 
