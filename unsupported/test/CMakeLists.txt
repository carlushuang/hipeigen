# generate split test header file only if it does not yet exist
# in order to prevent a rebuild everytime cmake is configured
if(NOT EXISTS ${CMAKE_CURRENT_BINARY_DIR}/split_test_helper.h)  
  file(WRITE ${CMAKE_CURRENT_BINARY_DIR}/split_test_helper.h "")
  foreach(i RANGE 1 999)
    file(APPEND ${CMAKE_CURRENT_BINARY_DIR}/split_test_helper.h
      "#ifdef EIGEN_TEST_PART_${i}\n"
      "#define CALL_SUBTEST_${i}(FUNC) CALL_SUBTEST(FUNC)\n"
      "#else\n"
      "#define CALL_SUBTEST_${i}(FUNC)\n"
      "#endif\n\n"
    )
  endforeach()
endif()

# Set CMAKE MOUDLE PATH to check for the FindHIP.cmake file
SET(CMAKE_MODULE_PATH ${CMAKE_CURRENT_SOURCE_DIR}/cmake ${CMAKE_MODULE_PATH} "${HIP_PATH}/cmake" "/opt/rocm/hip/cmake")
set_property(GLOBAL PROPERTY EIGEN_CURRENT_SUBPROJECT "Unsupported")
add_custom_target(BuildUnsupported)

include_directories(../../test ../../unsupported ../../Eigen 
                    ${CMAKE_CURRENT_BINARY_DIR}/../../test)

find_package (Threads)
                    
find_package(GoogleHash)
if(GOOGLEHASH_FOUND)
  add_definitions("-DEIGEN_GOOGLEHASH_SUPPORT")
  include_directories(${GOOGLEHASH_INCLUDES})
  ei_add_property(EIGEN_TESTED_BACKENDS  "GoogleHash, ")
else(GOOGLEHASH_FOUND)
  ei_add_property(EIGEN_MISSING_BACKENDS  "GoogleHash, ")
endif(GOOGLEHASH_FOUND)

find_package(Adolc)
if(ADOLC_FOUND)
  include_directories(${ADOLC_INCLUDES})
  ei_add_property(EIGEN_TESTED_BACKENDS "Adolc, ")
  ei_add_test(forward_adolc "" ${ADOLC_LIBRARIES})
else(ADOLC_FOUND)
  ei_add_property(EIGEN_MISSING_BACKENDS "Adolc, ")
endif(ADOLC_FOUND)

# this test seems to never have been successful on x87, so is considered to contain a FP-related bug.
# see thread: "non-linear optimization test summary"
IF (FALSE)
ei_add_test(NonLinearOptimization)

ei_add_test(NumericalDiff)
ei_add_test(autodiff_scalar)
ei_add_test(autodiff)

if (NOT CMAKE_CXX_COMPILER MATCHES "clang\\+\\+$")
ei_add_test(BVH)
endif()

ei_add_test(matrix_exponential)
ei_add_test(matrix_function)
ei_add_test(matrix_power)
ei_add_test(matrix_square_root)
ei_add_test(alignedvector3)

ei_add_test(FFT)

ei_add_test(EulerAngles)

find_package(MPFR 2.3.0)
find_package(GMP)
if(MPFR_FOUND AND EIGEN_COMPILER_SUPPORT_CXX11)
  include_directories(${MPFR_INCLUDES} ./mpreal)
  ei_add_property(EIGEN_TESTED_BACKENDS "MPFR C++, ")
  set(EIGEN_MPFR_TEST_LIBRARIES ${MPFR_LIBRARIES} ${GMP_LIBRARIES})
 ei_add_test(mpreal_support "-std=c++11" "${EIGEN_MPFR_TEST_LIBRARIES}" )
else()
  ei_add_property(EIGEN_MISSING_BACKENDS "MPFR C++, ")
endif()

ei_add_test(sparse_extra   "" "")

find_package(FFTW)
if(FFTW_FOUND)
  ei_add_property(EIGEN_TESTED_BACKENDS "fftw, ")
  include_directories( ${FFTW_INCLUDES} )
  if(FFTWL_LIB)
    ei_add_test(FFTW  "-DEIGEN_FFTW_DEFAULT -DEIGEN_HAS_FFTWL" "${FFTW_LIBRARIES}" )
  else()
    ei_add_test(FFTW  "-DEIGEN_FFTW_DEFAULT" "${FFTW_LIBRARIES}" )
  endif()
else()
  ei_add_property(EIGEN_MISSING_BACKENDS "fftw, ")
endif()

option(EIGEN_TEST_NO_OPENGL "Disable OpenGL support in unit tests" OFF)
if(NOT EIGEN_TEST_NO_OPENGL)
  find_package(OpenGL)
  find_package(GLUT)
  find_package(GLEW)
  if(OPENGL_FOUND AND GLUT_FOUND AND GLEW_FOUND)
    include_directories(${OPENGL_INCLUDE_DIR} ${GLUT_INCLUDE_DIR} ${GLEW_INCLUDE_DIRS})
    ei_add_property(EIGEN_TESTED_BACKENDS "OpenGL, ")
    set(EIGEN_GL_LIB ${GLUT_LIBRARIES} ${GLEW_LIBRARIES} ${OPENGL_LIBRARIES})
    ei_add_test(openglsupport  "" "${EIGEN_GL_LIB}" )
  else()
    ei_add_property(EIGEN_MISSING_BACKENDS "OpenGL, ")
  endif()
else()
    ei_add_property(EIGEN_MISSING_BACKENDS "OpenGL, ")
endif()

IF(FALSE)
ei_add_test(polynomialsolver)
ei_add_test(polynomialutils)
ei_add_test(splines)
ei_add_test(gmres)
ei_add_test(minres)
ei_add_test(levenberg_marquardt)
ei_add_test(kronecker_product)
ei_add_test(special_functions)
ENDIF()

# TODO: The following test names are prefixed with the cxx11 string, since historically
# the tests depended on c++11. This isn't the case anymore so we ought to rename them.
# FIXME: Old versions of MSVC fail to compile this code, so we just disable these tests
# when using visual studio. We should make the check more strict to enable the tests for
# newer versions of MSVC.
if (NOT CMAKE_CXX_COMPILER_ID STREQUAL "MSVC")
IF(FALSE) # Disable unit tests
ei_add_test(cxx11_tensor_dimension)
ei_add_test(cxx11_tensor_map)
ei_add_test(cxx11_tensor_assign)
ei_add_test(cxx11_tensor_comparisons)
ei_add_test(cxx11_tensor_forced_eval)
ei_add_test(cxx11_tensor_math)
ei_add_test(cxx11_tensor_const)
ei_add_test(cxx11_tensor_intdiv)
ei_add_test(cxx11_tensor_casts)
ei_add_test(cxx11_tensor_empty)
ei_add_test(cxx11_tensor_sugar)
ei_add_test(cxx11_tensor_roundings)
ei_add_test(cxx11_tensor_layout_swap)
ei_add_test(cxx11_tensor_io)
if("${CMAKE_SIZEOF_VOID_P}" EQUAL "8")
  # This test requires __uint128_t which is only available on 64bit systems 
  ei_add_test(cxx11_tensor_uint128)
endif()
endif()

if(EIGEN_TEST_CXX11)
  # It should be safe to always run these tests as there is some fallback code for
  # older compiler that don't support cxx11.
  set(CMAKE_CXX_STANDARD 11)

  ei_add_test(cxx11_eventcount "-pthread" "${CMAKE_THREAD_LIBS_INIT}")
  ei_add_test(cxx11_runqueue "-pthread" "${CMAKE_THREAD_LIBS_INIT}")
  ei_add_test(cxx11_non_blocking_thread_pool "-pthread" "${CMAKE_THREAD_LIBS_INIT}")

  ei_add_test(cxx11_meta)
  ei_add_test(cxx11_tensor_simple)
#  ei_add_test(cxx11_tensor_symmetry)
  ei_add_test(cxx11_tensor_index_list)
  ei_add_test(cxx11_tensor_mixed_indices)
  ei_add_test(cxx11_tensor_contraction)
  ei_add_test(cxx11_tensor_convolution)
  ei_add_test(cxx11_tensor_expr)
  ei_add_test(cxx11_tensor_fixed_size)
  ei_add_test(cxx11_tensor_of_const_values)
  ei_add_test(cxx11_tensor_of_complex)
  ei_add_test(cxx11_tensor_of_strings)
  ei_add_test(cxx11_tensor_lvalue)
  ei_add_test(cxx11_tensor_broadcasting)
  ei_add_test(cxx11_tensor_chipping)
  ei_add_test(cxx11_tensor_concatenation)
  ei_add_test(cxx11_tensor_inflation)
  ei_add_test(cxx11_tensor_morphing)
  ei_add_test(cxx11_tensor_padding)
  ei_add_test(cxx11_tensor_patch)
  ei_add_test(cxx11_tensor_image_patch)
  ei_add_test(cxx11_tensor_volume_patch)
  ei_add_test(cxx11_tensor_reduction)
  ei_add_test(cxx11_tensor_argmax)
  ei_add_test(cxx11_tensor_shuffling)
  ei_add_test(cxx11_tensor_striding)
  ei_add_test(cxx11_tensor_notification "-pthread" "${CMAKE_THREAD_LIBS_INIT}")
  ei_add_test(cxx11_tensor_thread_pool "-pthread" "${CMAKE_THREAD_LIBS_INIT}")
  ei_add_test(cxx11_tensor_ref)
  ei_add_test(cxx11_tensor_random)
  ei_add_test(cxx11_tensor_generator)
  ei_add_test(cxx11_tensor_custom_op)
  ei_add_test(cxx11_tensor_custom_index)
  ei_add_test(cxx11_tensor_fft)
  ei_add_test(cxx11_tensor_ifft)
  ei_add_test(cxx11_tensor_scan)

endif()
<<<<<<< HEAD
ENDIF(FALSE)

=======
ENDIF() # Disbling Unit Test
>>>>>>> 6aa54d31
# These tests needs hipcc
if(EIGEN_TEST_HIP)
  find_package(HIP REQUIRED)
  if(HIP_FOUND)
    set(HIP_PATH $ENV{HIP_PATH})
    if(NOT DEFINED HIP_PATH)
      MESSAGE(WARNING "HIP_PATH env variable not set. Using default path /opt/rocm/hip/")
      set(HIP_PATH "/opt/rocm/hip/")
    endif()

    if(DEFINED HIP_PATH)
      #store the original g++ settings before changing the compiler to hipcc
      set(CPU_CMAKE_COMPILER_SETTINGS ${CMAKE_CXX_COMPILER})
      set(CPU_CMAKE_FLAGS ${CMAKE_CXX_FLAGS})

      # Make sure to compile without the -pedantic, -Wundef, -Wnon-virtual-dtor
      # and -fno-check-new flags since they trigger thousands of compilation warnings
      # in the HIP runtime
      # Also remove -ansi that is incompatible with std=c++11.
      string(REPLACE "-pedantic" "" CMAKE_CXX_FLAGS "${CMAKE_CXX_FLAGS}")
      string(REPLACE "-Wundef" "" CMAKE_CXX_FLAGS "${CMAKE_CXX_FLAGS}")
      string(REPLACE "-Wnon-virtual-dtor" "" CMAKE_CXX_FLAGS "${CMAKE_CXX_FLAGS}")
      string(REPLACE "-fno-check-new" "" CMAKE_CXX_FLAGS "${CMAKE_CXX_FLAGS}")
      string(REPLACE "-ansi" "" CMAKE_CXX_FLAGS "${CMAKE_CXX_FLAGS}")

      message(STATUS "Flags used to compile HIP code: " ${CMAKE_CXX_FLAGS})

      #if("${CMAKE_CXX_COMPILER_ID}" STREQUAL "Clang")
      #  set(CUDA_NVCC_FLAGS "-ccbin /usr/bin/clang" CACHE STRING "nvcc flags" FORCE)
      #endif()
      #if(EIGEN_TEST_CUDA_CLANG)
      # set(CMAKE_CXX_FLAGS "${CMAKE_CXX_FLAGS} -std=c++11 --cuda-gpu-arch=sm_${EIGEN_CUDA_COMPUTE_ARCH}")
      #endif()

      #set(EIGEN_CUDA_RELAXED_CONSTEXPR "--expt-relaxed-constexpr")
      #if (${CUDA_VERSION} STREQUAL "7.0")
      #  set(EIGEN_CUDA_RELAXED_CONSTEXPR "--relaxed-constexpr")
      #endif()

      execute_process(COMMAND ${HIP_PATH}/bin/hipconfig --platform OUTPUT_VARIABLE HIP_PLATFORM)
      message("HIP_PATH=" ${HIP_PATH})

      if( (NOT EIGEN_TEST_CXX11) OR (CMAKE_VERSION VERSION_LESS 3.3))
        set(EIGEN_HIP_CXX11_FLAG "-std=c++11")
      else()
        # otherwise the flag has already been added because of the above set(CMAKE_CXX_STANDARD 11)
        set(EIGEN_HIP_CXX11_FLAG "")
      endif()

      if(${HIP_PLATFORM} STREQUAL "hcc")
        message("HIP_PLATFORM=hcc")

        include_directories(${CMAKE_CURRENT_BINARY_DIR})
        include_directories(${HIP_PATH}/include)

        set(EIGEN_ADD_TEST_FILENAME_EXTENSION  "cu")
        #ei_add_test(cxx11_tensor_device)
        #ei_add_test(cxx11_tensor_hip)
        #ei_add_test(cxx11_tensor_contract_hip)
        #ei_add_test(cxx11_tensor_reduction_hip)
        ei_add_test(cxx11_tensor_argmax_hip)
        ei_add_test(cxx11_tensor_cast_float16_hip)
        ei_add_test(cxx11_tensor_scan_hip)

        # The random number generation code requires arch 3.5 or greater.
        #if (${EIGEN_CUDA_COMPUTE_ARCH} GREATER 34)
          #ei_add_test(cxx11_tensor_random_hip)
        #endif()

        ei_add_test(cxx11_tensor_of_float16_hip)

        unset(EIGEN_ADD_TEST_FILENAME_EXTENSION)
      elseif(${HIP_PLATFORM} STREQUAL "nvcc")
        message("HIP_PLATFORM=nvcc")

        set(CMAKE_SHARED_LIBRARY_LINK_CXX_FLAGS)
        set(CMAKE_SHARED_LIBRARY_LINK_C_FLAGS)

        set(HIPCC ${HIP_PATH}/bin/hipcc)

        set(HIP_PROPAGATE_HOST_FLAGS OFF)
        set(CMAKE_CXX_FLAGS "${CMAKE_CXX_FLAGS} -std=c++11 -gencode arch=compute_52,code=sm_52")

        include_directories(${CMAKE_CURRENT_BINARY_DIR})
        include_directories(${HIP_PATH}/include)
        include_directories(/usr/local/cuda/targets/x86_64-linux/include)

        set(HIP_NVCC_FLAGS  "${EIGEN_CUDA_CXX11_FLAG} ${EIGEN_CUDA_RELAXED_CONSTEXPR} -arch compute_${EIGEN_CUDA_COMPUTE_ARCH} -Xcudafe \"--display_error_number\" ${CUDA_NVCC_FLAGS}")
        #include_directories("${CMAKE_CURRENT_BINARY_DIR}" "${CUDA_TOOLKIT_ROOT_DIR}/include")
        set(EIGEN_ADD_TEST_FILENAME_EXTENSION "cu")

        ei_add_test(cxx11_tensor_device)
        ei_add_test(cxx11_tensor_hip)
        ei_add_test(cxx11_tensor_contract_hip)
        ei_add_test(cxx11_tensor_reduction_hip)
        ei_add_test(cxx11_tensor_argmax_hip)
        ei_add_test(cxx11_tensor_cast_float16_hip)
        ei_add_test(cxx11_tensor_scan_hip)

        # The random number generation code requires arch 3.5 or greater.
        if (${EIGEN_CUDA_COMPUTE_ARCH} GREATER 34)
          #ei_add_test(cxx11_tensor_random_hip)
        endif()

        ei_add_test(cxx11_tensor_of_float16_hip)

        unset(EIGEN_ADD_TEST_FILENAME_EXTENSION)

      else()
        message(FATAL_ERROR "UNKNOWN HIP_PLATFORM=" ${HIP_PLATFORM})
      endif()

      #restore back the original g++ settings
      set(CMAKE_CXX_COMPILER ${CPU_CMAKE_COMPILER_SETTINGS} CACHE FILEPATH "CXX Compiler" FORCE)
      set(CMAKE_CXX_FLAGS ${CPU_CMAKE_FLAGS})
    endif()
    
  endif()
endif()<|MERGE_RESOLUTION|>--- conflicted
+++ resolved
@@ -43,7 +43,6 @@
 
 # this test seems to never have been successful on x87, so is considered to contain a FP-related bug.
 # see thread: "non-linear optimization test summary"
-IF (FALSE)
 ei_add_test(NonLinearOptimization)
 
 ei_add_test(NumericalDiff)
@@ -107,7 +106,6 @@
     ei_add_property(EIGEN_MISSING_BACKENDS "OpenGL, ")
 endif()
 
-IF(FALSE)
 ei_add_test(polynomialsolver)
 ei_add_test(polynomialutils)
 ei_add_test(splines)
@@ -116,7 +114,6 @@
 ei_add_test(levenberg_marquardt)
 ei_add_test(kronecker_product)
 ei_add_test(special_functions)
-ENDIF()
 
 # TODO: The following test names are prefixed with the cxx11 string, since historically
 # the tests depended on c++11. This isn't the case anymore so we ought to rename them.
@@ -124,7 +121,6 @@
 # when using visual studio. We should make the check more strict to enable the tests for
 # newer versions of MSVC.
 if (NOT CMAKE_CXX_COMPILER_ID STREQUAL "MSVC")
-IF(FALSE) # Disable unit tests
 ei_add_test(cxx11_tensor_dimension)
 ei_add_test(cxx11_tensor_map)
 ei_add_test(cxx11_tensor_assign)
@@ -192,12 +188,7 @@
   ei_add_test(cxx11_tensor_scan)
 
 endif()
-<<<<<<< HEAD
-ENDIF(FALSE)
-
-=======
-ENDIF() # Disbling Unit Test
->>>>>>> 6aa54d31
+
 # These tests needs hipcc
 if(EIGEN_TEST_HIP)
   find_package(HIP REQUIRED)
