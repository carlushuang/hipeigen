# generate split test header file only if it does not yet exist
# in order to prevent a rebuild everytime cmake is configured
if(NOT EXISTS ${CMAKE_CURRENT_BINARY_DIR}/split_test_helper.h)
  file(WRITE ${CMAKE_CURRENT_BINARY_DIR}/split_test_helper.h "")
  foreach(i RANGE 1 999)
    file(APPEND ${CMAKE_CURRENT_BINARY_DIR}/split_test_helper.h
      "#ifdef EIGEN_TEST_PART_${i}\n"
      "#define CALL_SUBTEST_${i}(FUNC) CALL_SUBTEST(FUNC)\n"
      "#else\n"
      "#define CALL_SUBTEST_${i}(FUNC)\n"
      "#endif\n\n"
    )
  endforeach()
endif()

set_property(GLOBAL PROPERTY EIGEN_CURRENT_SUBPROJECT "Unsupported")
add_custom_target(BuildUnsupported)

include_directories(../../test ../../unsupported ../../Eigen
                    ${CMAKE_CURRENT_BINARY_DIR}/../../test)

find_package (Threads)

find_package(GoogleHash)
if(GOOGLEHASH_FOUND)
  add_definitions("-DEIGEN_GOOGLEHASH_SUPPORT")
  include_directories(${GOOGLEHASH_INCLUDES})
  ei_add_property(EIGEN_TESTED_BACKENDS  "GoogleHash, ")
else(GOOGLEHASH_FOUND)
  ei_add_property(EIGEN_MISSING_BACKENDS  "GoogleHash, ")
endif(GOOGLEHASH_FOUND)

find_package(Adolc)
if(ADOLC_FOUND)
  include_directories(${ADOLC_INCLUDES})
  ei_add_property(EIGEN_TESTED_BACKENDS "Adolc, ")
  ei_add_test(forward_adolc "" ${ADOLC_LIBRARIES})
else(ADOLC_FOUND)
  ei_add_property(EIGEN_MISSING_BACKENDS "Adolc, ")
endif(ADOLC_FOUND)

# this test seems to never have been successful on x87, so is considered to contain a FP-related bug.
# see thread: "non-linear optimization test summary"
ei_add_test(NonLinearOptimization)

ei_add_test(NumericalDiff)
ei_add_test(autodiff_scalar)
ei_add_test(autodiff)

if (NOT CMAKE_CXX_COMPILER MATCHES "clang\\+\\+$")
ei_add_test(BVH)
endif()

ei_add_test(matrix_exponential)
ei_add_test(matrix_function)
ei_add_test(matrix_power)
ei_add_test(matrix_square_root)
ei_add_test(alignedvector3)

ei_add_test(FFT)

ei_add_test(EulerAngles)

find_package(MPFR 2.3.0)
find_package(GMP)
if(MPFR_FOUND AND EIGEN_COMPILER_SUPPORT_CXX11)
  include_directories(${MPFR_INCLUDES} ./mpreal)
  ei_add_property(EIGEN_TESTED_BACKENDS "MPFR C++, ")
  set(EIGEN_MPFR_TEST_LIBRARIES ${MPFR_LIBRARIES} ${GMP_LIBRARIES})
 ei_add_test(mpreal_support "-std=c++11" "${EIGEN_MPFR_TEST_LIBRARIES}" )
else()
  ei_add_property(EIGEN_MISSING_BACKENDS "MPFR C++, ")
endif()

ei_add_test(sparse_extra   "" "")

find_package(FFTW)
if(FFTW_FOUND)
  ei_add_property(EIGEN_TESTED_BACKENDS "fftw, ")
  include_directories( ${FFTW_INCLUDES} )
  if(FFTWL_LIB)
    ei_add_test(FFTW  "-DEIGEN_FFTW_DEFAULT -DEIGEN_HAS_FFTWL" "${FFTW_LIBRARIES}" )
  else()
    ei_add_test(FFTW  "-DEIGEN_FFTW_DEFAULT" "${FFTW_LIBRARIES}" )
  endif()
else()
  ei_add_property(EIGEN_MISSING_BACKENDS "fftw, ")
endif()

option(EIGEN_TEST_NO_OPENGL "Disable OpenGL support in unit tests" OFF)
if(NOT EIGEN_TEST_NO_OPENGL)
  find_package(OpenGL)
  find_package(GLUT)
  find_package(GLEW)
  if(OPENGL_FOUND AND GLUT_FOUND AND GLEW_FOUND)
    include_directories(${OPENGL_INCLUDE_DIR} ${GLUT_INCLUDE_DIR} ${GLEW_INCLUDE_DIRS})
    ei_add_property(EIGEN_TESTED_BACKENDS "OpenGL, ")
    set(EIGEN_GL_LIB ${GLUT_LIBRARIES} ${GLEW_LIBRARIES} ${OPENGL_LIBRARIES})
    ei_add_test(openglsupport  "" "${EIGEN_GL_LIB}" )
  else()
    ei_add_property(EIGEN_MISSING_BACKENDS "OpenGL, ")
  endif()
else()
    ei_add_property(EIGEN_MISSING_BACKENDS "OpenGL, ")
endif()

ei_add_test(polynomialsolver)
ei_add_test(polynomialutils)
ei_add_test(splines)
ei_add_test(gmres)
ei_add_test(minres)
ei_add_test(levenberg_marquardt)
ei_add_test(kronecker_product)
ei_add_test(special_functions)

# TODO: The following test names are prefixed with the cxx11 string, since historically
# the tests depended on c++11. This isn't the case anymore so we ought to rename them.
# FIXME: Old versions of MSVC fail to compile this code, so we just disable these tests
# when using visual studio. We should make the check more strict to enable the tests for
# newer versions of MSVC.
if (NOT CMAKE_CXX_COMPILER_ID STREQUAL "MSVC")
ei_add_test(cxx11_tensor_dimension)
ei_add_test(cxx11_tensor_map)
ei_add_test(cxx11_tensor_assign)
ei_add_test(cxx11_tensor_comparisons)
ei_add_test(cxx11_tensor_forced_eval)
ei_add_test(cxx11_tensor_math)
ei_add_test(cxx11_tensor_const)
ei_add_test(cxx11_tensor_intdiv)
ei_add_test(cxx11_tensor_casts)
ei_add_test(cxx11_tensor_empty)
ei_add_test(cxx11_tensor_sugar)
ei_add_test(cxx11_tensor_roundings)
ei_add_test(cxx11_tensor_layout_swap)
ei_add_test(cxx11_tensor_io)
if("${CMAKE_SIZEOF_VOID_P}" EQUAL "8")
  # This test requires __uint128_t which is only available on 64bit systems
  ei_add_test(cxx11_tensor_uint128)
endif()
endif()

if(EIGEN_TEST_CXX11)
  if(EIGEN_TEST_SYCL)
    ei_add_test_sycl(cxx11_tensor_sycl "-std=c++11")
    ei_add_test_sycl(cxx11_tensor_forced_eval_sycl "-std=c++11")
    ei_add_test_sycl(cxx11_tensor_broadcast_sycl "-std=c++11")
    ei_add_test_sycl(cxx11_tensor_device_sycl "-std=c++11")
    ei_add_test_sycl(cxx11_tensor_reduction_sycl "-std=c++11")
  endif(EIGEN_TEST_SYCL)
  # It should be safe to always run these tests as there is some fallback code for
  # older compiler that don't support cxx11.
  set(CMAKE_CXX_STANDARD 11)

  ei_add_test(cxx11_eventcount "-pthread" "${CMAKE_THREAD_LIBS_INIT}")
  ei_add_test(cxx11_runqueue "-pthread" "${CMAKE_THREAD_LIBS_INIT}")
  ei_add_test(cxx11_non_blocking_thread_pool "-pthread" "${CMAKE_THREAD_LIBS_INIT}")

  ei_add_test(cxx11_meta)
  ei_add_test(cxx11_tensor_simple)
#  ei_add_test(cxx11_tensor_symmetry)
  ei_add_test(cxx11_tensor_index_list)
  ei_add_test(cxx11_tensor_mixed_indices)
  ei_add_test(cxx11_tensor_contraction)
  ei_add_test(cxx11_tensor_convolution)
  ei_add_test(cxx11_tensor_expr)
  ei_add_test(cxx11_tensor_fixed_size)
  ei_add_test(cxx11_tensor_of_const_values)
  ei_add_test(cxx11_tensor_of_complex)
  ei_add_test(cxx11_tensor_of_strings)
  ei_add_test(cxx11_tensor_lvalue)
  ei_add_test(cxx11_tensor_broadcasting)
  ei_add_test(cxx11_tensor_chipping)
  ei_add_test(cxx11_tensor_concatenation)
  ei_add_test(cxx11_tensor_inflation)
  ei_add_test(cxx11_tensor_morphing)
  ei_add_test(cxx11_tensor_padding)
  ei_add_test(cxx11_tensor_patch)
  ei_add_test(cxx11_tensor_image_patch)
  ei_add_test(cxx11_tensor_volume_patch)
  ei_add_test(cxx11_tensor_reduction)
  ei_add_test(cxx11_tensor_argmax)
  ei_add_test(cxx11_tensor_shuffling)
  ei_add_test(cxx11_tensor_striding)
  ei_add_test(cxx11_tensor_notification "-pthread" "${CMAKE_THREAD_LIBS_INIT}")
  ei_add_test(cxx11_tensor_thread_pool "-pthread" "${CMAKE_THREAD_LIBS_INIT}")
  ei_add_test(cxx11_tensor_ref)
  ei_add_test(cxx11_tensor_random)
  ei_add_test(cxx11_tensor_generator)
  ei_add_test(cxx11_tensor_custom_op)
  ei_add_test(cxx11_tensor_custom_index)
  ei_add_test(cxx11_tensor_fft)
  ei_add_test(cxx11_tensor_ifft)
  ei_add_test(cxx11_tensor_scan)

endif()

<<<<<<< HEAD
# These tests needs hipcc
if(EIGEN_TEST_HIP)
  find_package(HIP REQUIRED)
  if(HIP_FOUND)
    set(HIP_PATH $ENV{HIP_PATH})
    if(NOT DEFINED HIP_PATH)
      MESSAGE(WARNING "HIP not available OR HIP_PATH env variable not set")
    endif()
=======
# These tests needs nvcc
find_package(CUDA 7.0)
if(CUDA_FOUND AND EIGEN_TEST_CUDA)
  # Make sure to compile without the -pedantic, -Wundef, -Wnon-virtual-dtor
  # and -fno-check-new flags since they trigger thousands of compilation warnings
  # in the CUDA runtime
  # Also remove -ansi that is incompatible with std=c++11.
  string(REPLACE "-pedantic" "" CMAKE_CXX_FLAGS "${CMAKE_CXX_FLAGS}")
  string(REPLACE "-Wundef" "" CMAKE_CXX_FLAGS "${CMAKE_CXX_FLAGS}")
  string(REPLACE "-Wnon-virtual-dtor" "" CMAKE_CXX_FLAGS "${CMAKE_CXX_FLAGS}")
  string(REPLACE "-fno-check-new" "" CMAKE_CXX_FLAGS "${CMAKE_CXX_FLAGS}")
  string(REPLACE "-ansi" "" CMAKE_CXX_FLAGS "${CMAKE_CXX_FLAGS}")

  message(STATUS "Flags used to compile cuda code: " ${CMAKE_CXX_FLAGS})

  if("${CMAKE_CXX_COMPILER_ID}" STREQUAL "Clang")
    set(CUDA_NVCC_FLAGS "-ccbin ${CMAKE_C_COMPILER}" CACHE STRING "nvcc flags" FORCE)
  endif()
  if(EIGEN_TEST_CUDA_CLANG)
   set(CMAKE_CXX_FLAGS "${CMAKE_CXX_FLAGS} -std=c++11 --cuda-gpu-arch=sm_${EIGEN_CUDA_COMPUTE_ARCH}")
  endif()
>>>>>>> 9e97af7d

    if(DEFINED HIP_PATH)
      #store the original g++ settings before changing the compiler to hipcc
      set(CPU_CMAKE_COMPILER_SETTINGS ${CMAKE_CXX_COMPILER})
      set(CPU_CMAKE_FLAGS ${CMAKE_CXX_FLAGS})

      # Make sure to compile without the -pedantic, -Wundef, -Wnon-virtual-dtor
      # and -fno-check-new flags since they trigger thousands of compilation warnings
      # in the HIP runtime
      # Also remove -ansi that is incompatible with std=c++11.
      string(REPLACE "-pedantic" "" CMAKE_CXX_FLAGS "${CMAKE_CXX_FLAGS}")
      string(REPLACE "-Wundef" "" CMAKE_CXX_FLAGS "${CMAKE_CXX_FLAGS}")
      string(REPLACE "-Wnon-virtual-dtor" "" CMAKE_CXX_FLAGS "${CMAKE_CXX_FLAGS}")
      string(REPLACE "-fno-check-new" "" CMAKE_CXX_FLAGS "${CMAKE_CXX_FLAGS}")
      string(REPLACE "-ansi" "" CMAKE_CXX_FLAGS "${CMAKE_CXX_FLAGS}")

<<<<<<< HEAD
      message(STATUS "Flags used to compile HIP code: " ${CMAKE_CXX_FLAGS})

      #if("${CMAKE_CXX_COMPILER_ID}" STREQUAL "Clang")
      #  set(CUDA_NVCC_FLAGS "-ccbin /usr/bin/clang" CACHE STRING "nvcc flags" FORCE)
      #endif()
      #if(EIGEN_TEST_CUDA_CLANG)
      # set(CMAKE_CXX_FLAGS "${CMAKE_CXX_FLAGS} -std=c++11 --cuda-gpu-arch=sm_${EIGEN_CUDA_COMPUTE_ARCH}")
      #endif()

      #set(EIGEN_CUDA_RELAXED_CONSTEXPR "--expt-relaxed-constexpr")
      #if (${CUDA_VERSION} STREQUAL "7.0")
      #  set(EIGEN_CUDA_RELAXED_CONSTEXPR "--relaxed-constexpr")
      #endif()

      execute_process(COMMAND ${HIP_PATH}/bin/hipconfig --platform OUTPUT_VARIABLE HIP_PLATFORM)
      message("HIP_PATH=" ${HIP_PATH})

      if( (NOT EIGEN_TEST_CXX11) OR (CMAKE_VERSION VERSION_LESS 3.3))
        set(EIGEN_HIP_CXX11_FLAG "-std=c++11")
      else()
        # otherwise the flag has already been added because of the above set(CMAKE_CXX_STANDARD 11)
        set(EIGEN_HIP_CXX11_FLAG "")
      endif()

      if(${HIP_PLATFORM} STREQUAL "hcc")
        message("HIP_PLATFORM=hcc")
      elseif(${HIP_PLATFORM} STREQUAL "nvcc")
        message("HIP_PLATFORM=nvcc")

        set(CMAKE_SHARED_LIBRARY_LINK_CXX_FLAGS)
        set(CMAKE_SHARED_LIBRARY_LINK_C_FLAGS)
=======
  set(CUDA_NVCC_FLAGS  "${EIGEN_CUDA_CXX11_FLAG} ${EIGEN_CUDA_RELAXED_CONSTEXPR} -arch compute_${EIGEN_CUDA_COMPUTE_ARCH} -Xcudafe \"--display_error_number\" ${CUDA_NVCC_FLAGS}")
  cuda_include_directories("${CMAKE_CURRENT_BINARY_DIR}" "${CUDA_TOOLKIT_ROOT_DIR}/include")
  set(EIGEN_ADD_TEST_FILENAME_EXTENSION "cu")

  ei_add_test(cxx11_tensor_complex_cuda)
  ei_add_test(cxx11_tensor_complex_cwise_ops_cuda)
  ei_add_test(cxx11_tensor_reduction_cuda)
  ei_add_test(cxx11_tensor_argmax_cuda)
  ei_add_test(cxx11_tensor_cast_float16_cuda)
  ei_add_test(cxx11_tensor_scan_cuda)

  # Contractions require arch 3.0 or higher
  if (${EIGEN_CUDA_COMPUTE_ARCH} GREATER 29)
    ei_add_test(cxx11_tensor_device)
    ei_add_test(cxx11_tensor_cuda)
    ei_add_test(cxx11_tensor_contract_cuda)
    ei_add_test(cxx11_tensor_of_float16_cuda)
  endif()

  # The random number generation code requires arch 3.5 or greater.
  if (${EIGEN_CUDA_COMPUTE_ARCH} GREATER 34)
    ei_add_test(cxx11_tensor_random_cuda)
  endif()

>>>>>>> 9e97af7d

        set(HIPCC ${HIP_PATH}/bin/hipcc)
        set(CMAKE_CXX_COMPILER ${HIPCC} CACHE FILEPATH "CXX Compiler" FORCE)

        set(HIP_PROPAGATE_HOST_FLAGS OFF)
        set(CMAKE_CXX_FLAGS "${CMAKE_CXX_FLAGS} -std=c++11 -gencode arch=compute_35,code=sm_35")

        include_directories(${CMAKE_CURRENT_BINARY_DIR})
        include_directories(${HIP_PATH}/include)
        include_directories(/usr/local/cuda/targets/x86_64-linux/include)

        #set(HIP_HIPCC_FLAGS  "${EIGEN_CUDA_CXX11_FLAG} ${EIGEN_CUDA_RELAXED_CONSTEXPR} -arch compute_${EIGEN_CUDA_COMPUTE_ARCH} -Xcudafe \"--display_error_number\" ${CUDA_NVCC_FLAGS}")
        #include_directories("${CMAKE_CURRENT_BINARY_DIR}" "${CUDA_TOOLKIT_ROOT_DIR}/include")
        set(EIGEN_ADD_TEST_FILENAME_EXTENSION "cu")

        ei_add_test(cxx11_tensor_device)
        ei_add_test(cxx11_tensor_hip)
        ei_add_test(cxx11_tensor_contract_hip)
        ei_add_test(cxx11_tensor_reduction_hip)
        ei_add_test(cxx11_tensor_argmax_hip)
        ei_add_test(cxx11_tensor_cast_float16_hip)
        ei_add_test(cxx11_tensor_scan_hip)

        # The random number generation code requires arch 3.5 or greater.
        if (${EIGEN_CUDA_COMPUTE_ARCH} GREATER 34)
          #ei_add_test(cxx11_tensor_random_hip)
        endif()

        ei_add_test(cxx11_tensor_of_float16_hip)

        unset(EIGEN_ADD_TEST_FILENAME_EXTENSION)

      else()
        message(FATAL_ERROR "UNKNOWN HIP_PLATFORM=" ${HIP_PLATFORM})
      endif()

      #restore back the original g++ settings
      set(CMAKE_CXX_COMPILER ${CPU_CMAKE_COMPILER_SETTINGS} CACHE FILEPATH "CXX Compiler" FORCE)
      set(CMAKE_CXX_FLAGS ${CPU_CMAKE_FLAGS})
    endif()
    
  endif()
endif()<|MERGE_RESOLUTION|>--- conflicted
+++ resolved
@@ -194,7 +194,6 @@
 
 endif()
 
-<<<<<<< HEAD
 # These tests needs hipcc
 if(EIGEN_TEST_HIP)
   find_package(HIP REQUIRED)
@@ -203,29 +202,27 @@
     if(NOT DEFINED HIP_PATH)
       MESSAGE(WARNING "HIP not available OR HIP_PATH env variable not set")
     endif()
-=======
-# These tests needs nvcc
-find_package(CUDA 7.0)
-if(CUDA_FOUND AND EIGEN_TEST_CUDA)
-  # Make sure to compile without the -pedantic, -Wundef, -Wnon-virtual-dtor
-  # and -fno-check-new flags since they trigger thousands of compilation warnings
-  # in the CUDA runtime
-  # Also remove -ansi that is incompatible with std=c++11.
-  string(REPLACE "-pedantic" "" CMAKE_CXX_FLAGS "${CMAKE_CXX_FLAGS}")
-  string(REPLACE "-Wundef" "" CMAKE_CXX_FLAGS "${CMAKE_CXX_FLAGS}")
-  string(REPLACE "-Wnon-virtual-dtor" "" CMAKE_CXX_FLAGS "${CMAKE_CXX_FLAGS}")
-  string(REPLACE "-fno-check-new" "" CMAKE_CXX_FLAGS "${CMAKE_CXX_FLAGS}")
-  string(REPLACE "-ansi" "" CMAKE_CXX_FLAGS "${CMAKE_CXX_FLAGS}")
-
-  message(STATUS "Flags used to compile cuda code: " ${CMAKE_CXX_FLAGS})
-
-  if("${CMAKE_CXX_COMPILER_ID}" STREQUAL "Clang")
-    set(CUDA_NVCC_FLAGS "-ccbin ${CMAKE_C_COMPILER}" CACHE STRING "nvcc flags" FORCE)
-  endif()
-  if(EIGEN_TEST_CUDA_CLANG)
-   set(CMAKE_CXX_FLAGS "${CMAKE_CXX_FLAGS} -std=c++11 --cuda-gpu-arch=sm_${EIGEN_CUDA_COMPUTE_ARCH}")
-  endif()
->>>>>>> 9e97af7d
+## These tests needs nvcc
+#find_package(CUDA 7.0)
+#if(CUDA_FOUND AND EIGEN_TEST_CUDA)
+  ## Make sure to compile without the -pedantic, -Wundef, -Wnon-virtual-dtor
+  ## and -fno-check-new flags since they trigger thousands of compilation warnings
+  ## in the CUDA runtime
+  ## Also remove -ansi that is incompatible with std=c++11.
+  #string(REPLACE "-pedantic" "" CMAKE_CXX_FLAGS "${CMAKE_CXX_FLAGS}")
+  #string(REPLACE "-Wundef" "" CMAKE_CXX_FLAGS "${CMAKE_CXX_FLAGS}")
+  #string(REPLACE "-Wnon-virtual-dtor" "" CMAKE_CXX_FLAGS "${CMAKE_CXX_FLAGS}")
+  #string(REPLACE "-fno-check-new" "" CMAKE_CXX_FLAGS "${CMAKE_CXX_FLAGS}")
+  #string(REPLACE "-ansi" "" CMAKE_CXX_FLAGS "${CMAKE_CXX_FLAGS}")
+
+  #message(STATUS "Flags used to compile cuda code: " ${CMAKE_CXX_FLAGS})
+
+  #if("${CMAKE_CXX_COMPILER_ID}" STREQUAL "Clang")
+    #set(CUDA_NVCC_FLAGS "-ccbin ${CMAKE_C_COMPILER}" CACHE STRING "nvcc flags" FORCE)
+  #endif()
+  #if(EIGEN_TEST_CUDA_CLANG)
+   #set(CMAKE_CXX_FLAGS "${CMAKE_CXX_FLAGS} -std=c++11 --cuda-gpu-arch=sm_${EIGEN_CUDA_COMPUTE_ARCH}")
+#  endif()
 
     if(DEFINED HIP_PATH)
       #store the original g++ settings before changing the compiler to hipcc
@@ -242,7 +239,6 @@
       string(REPLACE "-fno-check-new" "" CMAKE_CXX_FLAGS "${CMAKE_CXX_FLAGS}")
       string(REPLACE "-ansi" "" CMAKE_CXX_FLAGS "${CMAKE_CXX_FLAGS}")
 
-<<<<<<< HEAD
       message(STATUS "Flags used to compile HIP code: " ${CMAKE_CXX_FLAGS})
 
       #if("${CMAKE_CXX_COMPILER_ID}" STREQUAL "Clang")
@@ -274,32 +270,29 @@
 
         set(CMAKE_SHARED_LIBRARY_LINK_CXX_FLAGS)
         set(CMAKE_SHARED_LIBRARY_LINK_C_FLAGS)
-=======
-  set(CUDA_NVCC_FLAGS  "${EIGEN_CUDA_CXX11_FLAG} ${EIGEN_CUDA_RELAXED_CONSTEXPR} -arch compute_${EIGEN_CUDA_COMPUTE_ARCH} -Xcudafe \"--display_error_number\" ${CUDA_NVCC_FLAGS}")
-  cuda_include_directories("${CMAKE_CURRENT_BINARY_DIR}" "${CUDA_TOOLKIT_ROOT_DIR}/include")
-  set(EIGEN_ADD_TEST_FILENAME_EXTENSION "cu")
-
-  ei_add_test(cxx11_tensor_complex_cuda)
-  ei_add_test(cxx11_tensor_complex_cwise_ops_cuda)
-  ei_add_test(cxx11_tensor_reduction_cuda)
-  ei_add_test(cxx11_tensor_argmax_cuda)
-  ei_add_test(cxx11_tensor_cast_float16_cuda)
-  ei_add_test(cxx11_tensor_scan_cuda)
-
-  # Contractions require arch 3.0 or higher
-  if (${EIGEN_CUDA_COMPUTE_ARCH} GREATER 29)
-    ei_add_test(cxx11_tensor_device)
-    ei_add_test(cxx11_tensor_cuda)
-    ei_add_test(cxx11_tensor_contract_cuda)
-    ei_add_test(cxx11_tensor_of_float16_cuda)
-  endif()
-
-  # The random number generation code requires arch 3.5 or greater.
-  if (${EIGEN_CUDA_COMPUTE_ARCH} GREATER 34)
-    ei_add_test(cxx11_tensor_random_cuda)
-  endif()
-
->>>>>>> 9e97af7d
+  #set(CUDA_NVCC_FLAGS  "${EIGEN_CUDA_CXX11_FLAG} ${EIGEN_CUDA_RELAXED_CONSTEXPR} -arch compute_${EIGEN_CUDA_COMPUTE_ARCH} -Xcudafe \"--display_error_number\" ${CUDA_NVCC_FLAGS}")
+  #cuda_include_directories("${CMAKE_CURRENT_BINARY_DIR}" "${CUDA_TOOLKIT_ROOT_DIR}/include")
+  #set(EIGEN_ADD_TEST_FILENAME_EXTENSION "cu")
+
+  #ei_add_test(cxx11_tensor_complex_cuda)
+  #ei_add_test(cxx11_tensor_complex_cwise_ops_cuda)
+  #ei_add_test(cxx11_tensor_reduction_cuda)
+  #ei_add_test(cxx11_tensor_argmax_cuda)
+  #ei_add_test(cxx11_tensor_cast_float16_cuda)
+  #ei_add_test(cxx11_tensor_scan_cuda)
+
+  ## Contractions require arch 3.0 or higher
+  #if (${EIGEN_CUDA_COMPUTE_ARCH} GREATER 29)
+    #ei_add_test(cxx11_tensor_device)
+    #ei_add_test(cxx11_tensor_cuda)
+    #ei_add_test(cxx11_tensor_contract_cuda)
+    #ei_add_test(cxx11_tensor_of_float16_cuda)
+  #endif()
+
+  ## The random number generation code requires arch 3.5 or greater.
+  #if (${EIGEN_CUDA_COMPUTE_ARCH} GREATER 34)
+    #ei_add_test(cxx11_tensor_random_cuda)
+  #endif()
 
         set(HIPCC ${HIP_PATH}/bin/hipcc)
         set(CMAKE_CXX_COMPILER ${HIPCC} CACHE FILEPATH "CXX Compiler" FORCE)
