--- conflicted
+++ resolved
@@ -480,11 +480,7 @@
 
   EIGEN_DEVICE_FUNC EIGEN_STRONG_INLINE const Dimensions& dimensions() const { return m_dimensions; }
 
-<<<<<<< HEAD
-  EIGEN_STRONG_INLINE bool evalSubExprsIfNeeded(CoeffReturnType* data) {
-=======
   EIGEN_STRONG_INLINE EIGEN_DEVICE_FUNC bool evalSubExprsIfNeeded(typename MakePointer_<CoeffReturnType>::Type data) {
->>>>>>> 9e97af7d
     m_impl.evalSubExprsIfNeeded(NULL);
 
     // Use the FullReducer if possible.
