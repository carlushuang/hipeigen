--- conflicted
+++ resolved
@@ -694,7 +694,6 @@
 #ifdef EIGEN_USE_THREADS
   template <typename S, typename O, bool V> friend struct internal::FullReducerShard;
 #endif
-<<<<<<< HEAD
 #if defined(EIGEN_USE_GPU) && defined(__HIPCC__)
   template <int B, int N, typename S, typename R, typename I> friend void internal::FullReductionKernel(hipLaunchParm, R, const S, I, typename S::CoeffReturnType*, unsigned int*);
 #ifdef EIGEN_HAS_HIP_FP16
@@ -705,23 +704,10 @@
   template <int NPT, typename S, typename R, typename I> friend void internal::InnerReductionKernel(hipLaunchParm, R, const S, I, I, typename S::CoeffReturnType*);
 
   template <int NPT, typename S, typename R, typename I> friend void internal::OuterReductionKernel(hipLaunchParm, R, const S, I, I, typename S::CoeffReturnType*);
-=======
-#if defined(EIGEN_USE_GPU) && defined(__CUDACC__)
-  template <int B, int N, typename S, typename R, typename I> KERNEL_FRIEND void internal::FullReductionKernel(R, const S, I, typename S::CoeffReturnType*, unsigned int*);
-#ifdef EIGEN_HAS_CUDA_FP16
-  template <typename S, typename R, typename I> KERNEL_FRIEND void internal::ReductionInitFullReduxKernelHalfFloat(R, const S, I, half2*);
-  template <int B, int N, typename S, typename R, typename I> KERNEL_FRIEND void internal::FullReductionKernelHalfFloat(R, const S, I, half*, half2*);
-  template <int NPT, typename S, typename R, typename I> KERNEL_FRIEND void internal::InnerReductionKernelHalfFloat(R, const S, I, I, half*);
-#endif
-  template <int NPT, typename S, typename R, typename I> KERNEL_FRIEND void internal::InnerReductionKernel(R, const S, I, I, typename S::CoeffReturnType*);
-
-  template <int NPT, typename S, typename R, typename I> KERNEL_FRIEND void internal::OuterReductionKernel(R, const S, I, I, typename S::CoeffReturnType*);
-#endif
 
 #if defined(EIGEN_USE_SYCL)
  template < typename HostExpr_, typename FunctorExpr_, typename Tuple_of_Acc_, typename Dims_, typename Op_, typename Index_> friend class TensorSycl::internal::ReductionFunctor;
  template<typename CoeffReturnType_ ,typename OutAccessor_, typename HostExpr_, typename FunctorExpr_, typename Op_, typename Dims_, typename Index_, typename TupleType_> friend class TensorSycl::internal::FullReductionKernelFunctor;
->>>>>>> a46d2e73
 #endif
 
 
