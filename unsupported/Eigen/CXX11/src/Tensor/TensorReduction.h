// This file is part of Eigen, a lightweight C++ template library
// for linear algebra.
//
// Copyright (C) 2014 Benoit Steiner <benoit.steiner.goog@gmail.com>
// Copyright (C) 2016 Mehdi Goli, Codeplay Software Ltd <eigen@codeplay.com>
//
// This Source Code Form is subject to the terms of the Mozilla
// Public License v. 2.0. If a copy of the MPL was not distributed
// with this file, You can obtain one at http://mozilla.org/MPL/2.0/.

#ifndef EIGEN_CXX11_TENSOR_TENSOR_REDUCTION_H
#define EIGEN_CXX11_TENSOR_TENSOR_REDUCTION_H

// clang is incompatible with the CUDA syntax wrt making a kernel a class friend,
// so we'll use a macro to make clang happy.
#ifndef KERNEL_FRIEND
#if defined(__clang__) && defined(__CUDA__)
#define KERNEL_FRIEND friend __global__
#else
#define KERNEL_FRIEND friend
#endif
#endif


namespace Eigen {


/** \class TensorReduction
  * \ingroup CXX11_Tensor_Module
  *
  * \brief Tensor reduction class.
  *
  */

namespace internal {
  template<typename Op, typename Dims, typename XprType,template <class> class MakePointer_ >
  struct traits<TensorReductionOp<Op, Dims, XprType, MakePointer_> >
 : traits<XprType>
{
  typedef traits<XprType> XprTraits;
  typedef typename XprTraits::Scalar Scalar;
  typedef typename XprTraits::StorageKind StorageKind;
  typedef typename XprTraits::Index Index;
  typedef typename XprType::Nested Nested;
  static const int NumDimensions = XprTraits::NumDimensions - array_size<Dims>::value;
  static const int Layout = XprTraits::Layout;
  typedef typename XprTraits::PointerType PointerType;

  template <class T> struct MakePointer {
    // Intermediate typedef to workaround MSVC issue.
    typedef MakePointer_<T> MakePointerT;
    typedef typename MakePointerT::Type Type;
  };
};

template<typename Op, typename Dims, typename XprType, template <class> class MakePointer_>
struct eval<TensorReductionOp<Op, Dims, XprType, MakePointer_>, Eigen::Dense>
{
  typedef const TensorReductionOp<Op, Dims, XprType, MakePointer_>& type;
};

template<typename Op, typename Dims, typename XprType, template <class> class MakePointer_>
struct nested<TensorReductionOp<Op, Dims, XprType, MakePointer_>, 1, typename eval<TensorReductionOp<Op, Dims, XprType, MakePointer_> >::type>
{
  typedef TensorReductionOp<Op, Dims, XprType, MakePointer_> type;
};


template <typename OutputDims> struct DimInitializer {
  template <typename InputDims, typename ReducedDims> EIGEN_DEVICE_FUNC
  static void run(const InputDims& input_dims,
                  const array<bool, internal::array_size<InputDims>::value>& reduced,
                  OutputDims* output_dims, ReducedDims* reduced_dims) {
    const int NumInputDims = internal::array_size<InputDims>::value;
    int outputIndex = 0;
    int reduceIndex = 0;
    for (int i = 0; i < NumInputDims; ++i) {
      if (reduced[i]) {
        (*reduced_dims)[reduceIndex] = input_dims[i];
        ++reduceIndex;
      } else {
        (*output_dims)[outputIndex] = input_dims[i];
        ++outputIndex;
      }
    }
  }
};

template <> struct DimInitializer<Sizes<> > {
  template <typename InputDims, typename Index, size_t Rank> EIGEN_DEVICE_FUNC
  static void run(const InputDims& input_dims, const array<bool, Rank>&,
                  Sizes<>*, array<Index, Rank>* reduced_dims) {
    const int NumInputDims = internal::array_size<InputDims>::value;
    for (int i = 0; i < NumInputDims; ++i) {
      (*reduced_dims)[i] = input_dims[i];
    }
  }
};


template <typename ReducedDims, int NumTensorDims, int Layout>
struct are_inner_most_dims {
  static const bool value = false;
};
template <typename ReducedDims, int NumTensorDims, int Layout>
struct preserve_inner_most_dims {
  static const bool value = false;
};

#if EIGEN_HAS_CONSTEXPR && EIGEN_HAS_VARIADIC_TEMPLATES
template <typename ReducedDims, int NumTensorDims>
struct are_inner_most_dims<ReducedDims, NumTensorDims, ColMajor>{
  static const bool tmp1 = indices_statically_known_to_increase<ReducedDims>();
  static const bool tmp2 = index_statically_eq<ReducedDims>(0, 0);
  static const bool tmp3 = index_statically_eq<ReducedDims>(array_size<ReducedDims>::value-1, array_size<ReducedDims>::value-1);
  static const bool value = tmp1 & tmp2 & tmp3;
};
template <typename ReducedDims, int NumTensorDims>
struct are_inner_most_dims<ReducedDims, NumTensorDims, RowMajor>{
  static const bool tmp1 = indices_statically_known_to_increase<ReducedDims>();
  static const bool tmp2 = index_statically_eq<ReducedDims>(0, NumTensorDims - array_size<ReducedDims>::value);
  static const bool tmp3 = index_statically_eq<ReducedDims>(array_size<ReducedDims>::value - 1, NumTensorDims - 1);
  static const bool value = tmp1 & tmp2 & tmp3;

};
template <typename ReducedDims, int NumTensorDims>
struct preserve_inner_most_dims<ReducedDims, NumTensorDims, ColMajor>{
  static const bool tmp1 = indices_statically_known_to_increase<ReducedDims>();
  static const bool tmp2 = index_statically_gt<ReducedDims>(0, 0);
  static const bool value = tmp1 & tmp2;

};
template <typename ReducedDims, int NumTensorDims>
struct preserve_inner_most_dims<ReducedDims, NumTensorDims, RowMajor>{
  static const bool tmp1 = indices_statically_known_to_increase<ReducedDims>();
  static const bool tmp2 = index_statically_lt<ReducedDims>(array_size<ReducedDims>::value - 1, NumTensorDims - 1);
  static const bool value = tmp1 & tmp2;
};
#endif


template <int DimIndex, typename Self, typename Op>
struct GenericDimReducer {
  static EIGEN_DEVICE_FUNC EIGEN_STRONG_INLINE void reduce(const Self& self, typename Self::Index firstIndex, Op& reducer, typename Self::CoeffReturnType* accum) {
    EIGEN_STATIC_ASSERT((DimIndex > 0), YOU_MADE_A_PROGRAMMING_MISTAKE);
    for (int j = 0; j < self.m_reducedDims[DimIndex]; ++j) {
      const typename Self::Index input = firstIndex + j * self.m_reducedStrides[DimIndex];
      GenericDimReducer<DimIndex-1, Self, Op>::reduce(self, input, reducer, accum);
    }
  }
};
template <typename Self, typename Op>
struct GenericDimReducer<0, Self, Op> {
  static EIGEN_DEVICE_FUNC EIGEN_STRONG_INLINE void reduce(const Self& self, typename Self::Index firstIndex, Op& reducer, typename Self::CoeffReturnType* accum) {
    for (int j = 0; j < self.m_reducedDims[0]; ++j) {
      const typename Self::Index input = firstIndex + j * self.m_reducedStrides[0];
      reducer.reduce(self.m_impl.coeff(input), accum);
    }
  }
};
template <typename Self, typename Op>
struct GenericDimReducer<-1, Self, Op> {
  static EIGEN_DEVICE_FUNC EIGEN_STRONG_INLINE void reduce(const Self& self, typename Self::Index index, Op& reducer, typename Self::CoeffReturnType* accum) {
    reducer.reduce(self.m_impl.coeff(index), accum);
  }
};

template <typename Self, typename Op, bool Vectorizable = (Self::InputPacketAccess & Op::PacketAccess)>
struct InnerMostDimReducer {
  static EIGEN_DEVICE_FUNC EIGEN_STRONG_INLINE typename Self::CoeffReturnType reduce(const Self& self, typename Self::Index firstIndex, typename Self::Index numValuesToReduce, Op& reducer) {
    typename Self::CoeffReturnType accum = reducer.initialize();
    for (typename Self::Index j = 0; j < numValuesToReduce; ++j) {
      reducer.reduce(self.m_impl.coeff(firstIndex + j), &accum);
    }
    return reducer.finalize(accum);
  }
};

template <typename Self, typename Op>
struct InnerMostDimReducer<Self, Op, true> {
  static EIGEN_DEVICE_FUNC EIGEN_STRONG_INLINE typename Self::CoeffReturnType reduce(const Self& self, typename Self::Index firstIndex, typename Self::Index numValuesToReduce, Op& reducer) {
    const int packetSize = internal::unpacket_traits<typename Self::PacketReturnType>::size;
    const typename Self::Index VectorizedSize = (numValuesToReduce / packetSize) * packetSize;
    typename Self::PacketReturnType p = reducer.template initializePacket<typename Self::PacketReturnType>();
    for (typename Self::Index j = 0; j < VectorizedSize; j += packetSize) {
      reducer.reducePacket(self.m_impl.template packet<Unaligned>(firstIndex + j), &p);
    }
    typename Self::CoeffReturnType accum = reducer.initialize();
    for (typename Self::Index j = VectorizedSize; j < numValuesToReduce; ++j) {
      reducer.reduce(self.m_impl.coeff(firstIndex + j), &accum);
    }
    return reducer.finalizeBoth(accum, p);
  }
};

template <int DimIndex, typename Self, typename Op, bool vectorizable = (Self::InputPacketAccess & Op::PacketAccess)>
struct InnerMostDimPreserver {
  static EIGEN_DEVICE_FUNC EIGEN_STRONG_INLINE void reduce(const Self&, typename Self::Index, Op&, typename Self::PacketReturnType*) {
    eigen_assert(false && "should never be called");
  }
};

template <int DimIndex, typename Self, typename Op>
struct InnerMostDimPreserver<DimIndex, Self, Op, true> {
  static EIGEN_DEVICE_FUNC EIGEN_STRONG_INLINE void reduce(const Self& self, typename Self::Index firstIndex, Op& reducer, typename Self::PacketReturnType* accum) {
    EIGEN_STATIC_ASSERT((DimIndex > 0), YOU_MADE_A_PROGRAMMING_MISTAKE);
    for (typename Self::Index j = 0; j < self.m_reducedDims[DimIndex]; ++j) {
      const typename Self::Index input = firstIndex + j * self.m_reducedStrides[DimIndex];
      InnerMostDimPreserver<DimIndex-1, Self, Op>::reduce(self, input, reducer, accum);
    }
  }
};

template <typename Self, typename Op>
struct InnerMostDimPreserver<0, Self, Op, true> {
  static EIGEN_DEVICE_FUNC EIGEN_STRONG_INLINE void reduce(const Self& self, typename Self::Index firstIndex, Op& reducer, typename Self::PacketReturnType* accum) {
    for (typename Self::Index j = 0; j < self.m_reducedDims[0]; ++j) {
      const typename Self::Index input = firstIndex + j * self.m_reducedStrides[0];
      reducer.reducePacket(self.m_impl.template packet<Unaligned>(input), accum);
    }
  }
};
template <typename Self, typename Op>
struct InnerMostDimPreserver<-1, Self, Op, true> {
  static EIGEN_DEVICE_FUNC EIGEN_STRONG_INLINE void reduce(const Self&, typename Self::Index, Op&, typename Self::PacketReturnType*) {
    eigen_assert(false && "should never be called");
  }
};

// Default full reducer
template <typename Self, typename Op, typename Device, bool Vectorizable = (Self::InputPacketAccess & Op::PacketAccess)>
struct FullReducer {
  static const bool HasOptimizedImplementation = false;

  static EIGEN_DEVICE_FUNC void run(const Self& self, Op& reducer, const Device&, typename Self::CoeffReturnType* output) {
    const typename Self::Index num_coeffs = array_prod(self.m_impl.dimensions());
    *output = InnerMostDimReducer<Self, Op, Vectorizable>::reduce(self, 0, num_coeffs, reducer);
  }
};


#ifdef EIGEN_USE_THREADS
// Multithreaded full reducers
template <typename Self, typename Op,
          bool Vectorizable = (Self::InputPacketAccess & Op::PacketAccess)>
struct FullReducerShard {
  static EIGEN_DEVICE_FUNC EIGEN_STRONG_INLINE void run(const Self& self, typename Self::Index firstIndex,
                  typename Self::Index numValuesToReduce, Op& reducer,
                  typename Self::CoeffReturnType* output) {
    *output = InnerMostDimReducer<Self, Op, Vectorizable>::reduce(
        self, firstIndex, numValuesToReduce, reducer);
  }
};

// Multithreaded full reducer
template <typename Self, typename Op, bool Vectorizable>
struct FullReducer<Self, Op, ThreadPoolDevice, Vectorizable> {
  static const bool HasOptimizedImplementation = !Op::IsStateful;
  static const int PacketSize =
      unpacket_traits<typename Self::PacketReturnType>::size;

  // launch one reducer per thread and accumulate the result.
  static void run(const Self& self, Op& reducer, const ThreadPoolDevice& device,
                  typename Self::CoeffReturnType* output) {
    typedef typename Self::Index Index;
    const Index num_coeffs = array_prod(self.m_impl.dimensions());
    if (num_coeffs == 0) {
      *output = reducer.finalize(reducer.initialize());
      return;
    }
    const TensorOpCost cost =
        self.m_impl.costPerCoeff(Vectorizable) +
        TensorOpCost(0, 0, internal::functor_traits<Op>::Cost, Vectorizable,
                     PacketSize);
    const int num_threads = TensorCostModel<ThreadPoolDevice>::numThreads(
        num_coeffs, cost, device.numThreads());
    if (num_threads == 1) {
      *output =
          InnerMostDimReducer<Self, Op, Vectorizable>::reduce(self, 0, num_coeffs, reducer);
      return;
    }
    const Index blocksize =
        std::floor<Index>(static_cast<float>(num_coeffs) / num_threads);
    const Index numblocks = blocksize > 0 ? num_coeffs / blocksize : 0;
    eigen_assert(num_coeffs >= numblocks * blocksize);

    Barrier barrier(internal::convert_index<unsigned int>(numblocks));
    MaxSizeVector<typename Self::CoeffReturnType> shards(numblocks, reducer.initialize());
    for (Index i = 0; i < numblocks; ++i) {
      device.enqueue_with_barrier(&barrier, &FullReducerShard<Self, Op, Vectorizable>::run,
                                  self, i * blocksize, blocksize, reducer,
                                  &shards[i]);
    }
    typename Self::CoeffReturnType finalShard;
    if (numblocks * blocksize < num_coeffs) {
      finalShard = InnerMostDimReducer<Self, Op, Vectorizable>::reduce(
          self, numblocks * blocksize, num_coeffs - numblocks * blocksize,
          reducer);
    } else {
      finalShard = reducer.initialize();
    }
    barrier.Wait();

    for (Index i = 0; i < numblocks; ++i) {
      reducer.reduce(shards[i], &finalShard);
    }
    *output = reducer.finalize(finalShard);
  }
};

#endif


// Default inner reducer
template <typename Self, typename Op, typename Device>
struct InnerReducer {
  static const bool HasOptimizedImplementation = false;

  EIGEN_DEVICE_FUNC static bool run(const Self&, Op&, const Device&, typename Self::CoeffReturnType*, typename Self::Index, typename Self::Index) {
    eigen_assert(false && "Not implemented");
    return true;
  }
};

// Default outer reducer
template <typename Self, typename Op, typename Device>
struct OuterReducer {
  static const bool HasOptimizedImplementation = false;

  EIGEN_DEVICE_FUNC static bool run(const Self&, Op&, const Device&, typename Self::CoeffReturnType*, typename Self::Index, typename Self::Index) {
    eigen_assert(false && "Not implemented");
    return true;
  }
};


<<<<<<< HEAD
#if defined(EIGEN_USE_GPU) && defined(EIGEN_CUDACC)
=======
#if defined(EIGEN_USE_GPU) && (defined(EIGEN_CUDACC) || defined(__HIPCC__))
>>>>>>> b8762bc7
template <int B, int N, typename S, typename R, typename I>
__global__ void FullReductionKernel(R, const S, I, typename S::CoeffReturnType*, unsigned int*);


#ifdef EIGEN_HAS_CUDA_FP16
template <typename S, typename R, typename I>
__global__ void ReductionInitFullReduxKernelHalfFloat(R, const S, I, half2*);
template <int B, int N, typename S, typename R, typename I>
__global__ void FullReductionKernelHalfFloat(R, const S, I, half*, half2*);
template <int NPT, typename S, typename R, typename I>
__global__ void InnerReductionKernelHalfFloat(R, const S, I, I, half*);

#endif

template <int NPT, typename S, typename R, typename I>
__global__ void InnerReductionKernel(R, const S, I, I, typename S::CoeffReturnType*);

template <int NPT, typename S, typename R, typename I>
__global__ void OuterReductionKernel(R, const S, I, I, typename S::CoeffReturnType*);
#endif

}  // end namespace internal


template <typename Op, typename Dims, typename XprType,  template <class> class MakePointer_>
class TensorReductionOp : public TensorBase<TensorReductionOp<Op, Dims, XprType, MakePointer_>, ReadOnlyAccessors> {
  public:
    typedef typename Eigen::internal::traits<TensorReductionOp>::Scalar Scalar;
    typedef typename Eigen::NumTraits<Scalar>::Real RealScalar;
    typedef typename internal::remove_const<typename XprType::CoeffReturnType>::type CoeffReturnType;
    typedef typename Eigen::internal::nested<TensorReductionOp>::type Nested;
    typedef typename Eigen::internal::traits<TensorReductionOp>::StorageKind StorageKind;
    typedef typename Eigen::internal::traits<TensorReductionOp>::Index Index;

    EIGEN_DEVICE_FUNC EIGEN_STRONG_INLINE
    TensorReductionOp(const XprType& expr, const Dims& dims) : m_expr(expr), m_dims(dims)
    { }
    EIGEN_DEVICE_FUNC EIGEN_STRONG_INLINE
    TensorReductionOp(const XprType& expr, const Dims& dims, const Op& reducer) : m_expr(expr), m_dims(dims), m_reducer(reducer)
    { }

    EIGEN_DEVICE_FUNC EIGEN_STRONG_INLINE
    const XprType& expression() const { return m_expr; }
    EIGEN_DEVICE_FUNC EIGEN_STRONG_INLINE
    const Dims& dims() const { return m_dims; }
    EIGEN_DEVICE_FUNC EIGEN_STRONG_INLINE
    const Op& reducer() const { return m_reducer; }

  protected:
    typename XprType::Nested m_expr;
    const Dims m_dims;
    const Op m_reducer;
};


// Eval as rvalue
template<typename Op, typename Dims, typename ArgType, template <class> class MakePointer_, typename Device>
struct TensorEvaluator<const TensorReductionOp<Op, Dims, ArgType, MakePointer_>, Device>
{
  typedef TensorReductionOp<Op, Dims, ArgType, MakePointer_> XprType;
  typedef typename XprType::Index Index;
  typedef ArgType ChildType;
  typedef typename TensorEvaluator<ArgType, Device>::Dimensions InputDimensions;
  static const int NumInputDims = internal::array_size<InputDimensions>::value;
  static const int NumReducedDims = internal::array_size<Dims>::value;
  static const int NumOutputDims = NumInputDims - NumReducedDims;
  typedef typename internal::conditional<NumOutputDims==0, Sizes<>, DSizes<Index, NumOutputDims> >::type Dimensions;
  typedef typename XprType::Scalar Scalar;
  typedef TensorEvaluator<const TensorReductionOp<Op, Dims, ArgType, MakePointer_>, Device> Self;
  static const bool InputPacketAccess = TensorEvaluator<ArgType, Device>::PacketAccess;
  typedef typename internal::remove_const<typename XprType::CoeffReturnType>::type CoeffReturnType;
  typedef typename PacketType<CoeffReturnType, Device>::type PacketReturnType;
  static const int PacketSize = internal::unpacket_traits<PacketReturnType>::size;

  enum {
    IsAligned = false,
    PacketAccess = Self::InputPacketAccess && Op::PacketAccess,
    Layout = TensorEvaluator<ArgType, Device>::Layout,
    CoordAccess = false,  // to be implemented
    RawAccess = false
  };

  static const bool ReducingInnerMostDims = internal::are_inner_most_dims<Dims, NumInputDims, Layout>::value;
  static const bool PreservingInnerMostDims = internal::preserve_inner_most_dims<Dims, NumInputDims, Layout>::value;
  static const bool RunningFullReduction = (NumOutputDims==0);

  EIGEN_DEVICE_FUNC EIGEN_STRONG_INLINE TensorEvaluator(const XprType& op, const Device& device)
      : m_impl(op.expression(), device), m_reducer(op.reducer()), m_result(NULL), m_device(device)
#if defined(EIGEN_USE_SYCL)
      , m_xpr_dims(op.dims())
#endif
  {
    EIGEN_STATIC_ASSERT((NumInputDims >= NumReducedDims), YOU_MADE_A_PROGRAMMING_MISTAKE);
    EIGEN_STATIC_ASSERT((!ReducingInnerMostDims | !PreservingInnerMostDims | (NumReducedDims == NumInputDims)),
                        YOU_MADE_A_PROGRAMMING_MISTAKE);

    // Build the bitmap indicating if an input dimension is reduced or not.
    for (int i = 0; i < NumInputDims; ++i) {
      m_reduced[i] = false;
    }
    for (int i = 0; i < NumReducedDims; ++i) {
      eigen_assert(op.dims()[i] >= 0);
      eigen_assert(op.dims()[i] < NumInputDims);
      m_reduced[op.dims()[i]] = true;
    }

    const typename TensorEvaluator<ArgType, Device>::Dimensions& input_dims = m_impl.dimensions();
    internal::DimInitializer<Dimensions>::run(input_dims, m_reduced, &m_dimensions, &m_reducedDims);

    // Precompute output strides.
    if (NumOutputDims > 0) {
      if (static_cast<int>(Layout) == static_cast<int>(ColMajor)) {
        m_outputStrides[0] = 1;
        for (int i = 1; i < NumOutputDims; ++i) {
          m_outputStrides[i] = m_outputStrides[i - 1] * m_dimensions[i - 1];
        }
      } else {
        m_outputStrides.back() = 1;
        for (int i = NumOutputDims - 2; i >= 0; --i) {
          m_outputStrides[i] = m_outputStrides[i + 1] * m_dimensions[i + 1];
        }
      }
    }

    // Precompute input strides.
    if (NumInputDims > 0) {
      array<Index, NumInputDims> input_strides;
      if (static_cast<int>(Layout) == static_cast<int>(ColMajor)) {
        input_strides[0] = 1;
        for (int i = 1; i < NumInputDims; ++i) {
          input_strides[i] = input_strides[i-1] * input_dims[i-1];
        }
      } else {
        input_strides.back() = 1;
        for (int i = NumInputDims - 2; i >= 0; --i) {
          input_strides[i] = input_strides[i + 1] * input_dims[i + 1];
        }
      }

      int outputIndex = 0;
      int reduceIndex = 0;
      for (int i = 0; i < NumInputDims; ++i) {
        if (m_reduced[i]) {
          m_reducedStrides[reduceIndex] = input_strides[i];
          ++reduceIndex;
        } else {
          m_preservedStrides[outputIndex] = input_strides[i];
          ++outputIndex;
        }
      }
    }

    // XXX FIXME HACK!
    //// Special case for full reductions
    //if (NumOutputDims == 0) {
    //  m_preservedStrides[0] = internal::array_prod(input_dims);
    //}
  }

  EIGEN_DEVICE_FUNC EIGEN_STRONG_INLINE const Dimensions& dimensions() const { return m_dimensions; }

  EIGEN_STRONG_INLINE
#if !defined(__HIPCC__)
  EIGEN_DEVICE_FUNC
#endif
  bool evalSubExprsIfNeeded(typename MakePointer_<CoeffReturnType>::Type data) {
    m_impl.evalSubExprsIfNeeded(NULL);

    // Use the FullReducer if possible.
    if ((RunningFullReduction && RunningOnSycl) ||(RunningFullReduction &&
        internal::FullReducer<Self, Op, Device>::HasOptimizedImplementation &&
        ((RunningOnGPU && (m_device.majorDeviceVersion() >= 3)) ||
         !RunningOnGPU))) {
      bool need_assign = false;
      if (!data) {
        m_result = static_cast<CoeffReturnType*>(m_device.allocate(sizeof(CoeffReturnType)));
        data = m_result;
        need_assign = true;
      }
      Op reducer(m_reducer);
      internal::FullReducer<Self, Op, Device>::run(*this, reducer, m_device, data);
      return need_assign;
    }
    else if(RunningOnSycl){
      const Index num_values_to_reduce = internal::array_prod(m_reducedDims);
      const Index num_coeffs_to_preserve = internal::array_prod(m_dimensions);
      if (!data) {
        data = static_cast<CoeffReturnType*>(m_device.allocate(sizeof(CoeffReturnType) * num_coeffs_to_preserve));
        m_result = data;
      }
      Op reducer(m_reducer);
      internal::InnerReducer<Self, Op, Device>::run(*this, reducer, m_device, data, num_values_to_reduce, num_coeffs_to_preserve);
      return (m_result != NULL);
    }

    // Attempt to use an optimized reduction.
    if (RunningOnGPU && (m_device.majorDeviceVersion() >= 3)) {
      bool reducing_inner_dims = true;
      for (int i = 0; i < NumReducedDims; ++i) {
        if (static_cast<int>(Layout) == static_cast<int>(ColMajor)) {
          reducing_inner_dims &= m_reduced[i];
        } else {
          reducing_inner_dims &= m_reduced[NumInputDims - 1 - i];
        }
      }
      if (internal::InnerReducer<Self, Op, Device>::HasOptimizedImplementation &&
          (reducing_inner_dims || ReducingInnerMostDims)) {
        const Index num_values_to_reduce = internal::array_prod(m_reducedDims);
        const Index num_coeffs_to_preserve = internal::array_prod(m_dimensions);
        if (!data) {
          if (num_coeffs_to_preserve < 1024 && num_values_to_reduce > num_coeffs_to_preserve && num_values_to_reduce > 128) {
            data = static_cast<CoeffReturnType*>(m_device.allocate(sizeof(CoeffReturnType) * num_coeffs_to_preserve));
            m_result = data;
          }
          else {
            return true;
          }
        }
        Op reducer(m_reducer);
        if (internal::InnerReducer<Self, Op, Device>::run(*this, reducer, m_device, data, num_values_to_reduce, num_coeffs_to_preserve)) {
          if (m_result) {
            m_device.deallocate(m_result);
            m_result = NULL;
          }
          return true;
        } else {
          return (m_result != NULL);
        }
      }

      bool preserving_inner_dims = true;
      for (int i = 0; i < NumReducedDims; ++i) {
        if (static_cast<int>(Layout) == static_cast<int>(ColMajor)) {
          preserving_inner_dims &= m_reduced[NumInputDims - 1 - i];
        } else {
          preserving_inner_dims &= m_reduced[i];
        }
      }
      if (internal::OuterReducer<Self, Op, Device>::HasOptimizedImplementation &&
          preserving_inner_dims) {
        const Index num_values_to_reduce = internal::array_prod(m_reducedDims);
        const Index num_coeffs_to_preserve = internal::array_prod(m_dimensions);
        if (!data) {
          if (num_coeffs_to_preserve < 1024 && num_values_to_reduce > num_coeffs_to_preserve && num_values_to_reduce > 32) {
            data = static_cast<CoeffReturnType*>(m_device.allocate(sizeof(CoeffReturnType) * num_coeffs_to_preserve));
            m_result = data;
          }
          else {
            return true;
          }
        }
        Op reducer(m_reducer);
        if (internal::OuterReducer<Self, Op, Device>::run(*this, reducer, m_device, data, num_values_to_reduce, num_coeffs_to_preserve)) {
          if (m_result) {
            m_device.deallocate(m_result);
            m_result = NULL;
          }
          return true;
        } else {
          return (m_result != NULL);
        }
      }
    }
    return true;
  }

  EIGEN_DEVICE_FUNC EIGEN_STRONG_INLINE void cleanup() {
    m_impl.cleanup();
    if (m_result) {
      m_device.deallocate(m_result);
      m_result = NULL;
    }
  }

  EIGEN_DEVICE_FUNC EIGEN_STRONG_INLINE CoeffReturnType coeff(Index index) const
  {
    if ((RunningOnSycl || RunningFullReduction || RunningOnGPU) && m_result) {
      return *(m_result + index);
    }
    Op reducer(m_reducer);
    if (ReducingInnerMostDims || RunningFullReduction) {
      const Index num_values_to_reduce =
        (static_cast<int>(Layout) == static_cast<int>(ColMajor)) ? m_preservedStrides[0] : m_preservedStrides[NumPreservedStrides - 1];
      return internal::InnerMostDimReducer<Self, Op>::reduce(*this, firstInput(index),
                                                             num_values_to_reduce, reducer);
    } else {
      typename Self::CoeffReturnType accum = reducer.initialize();
      internal::GenericDimReducer<NumReducedDims-1, Self, Op>::reduce(*this, firstInput(index), reducer, &accum);
      return reducer.finalize(accum);
    }
  }

  // TODO(bsteiner): provide a more efficient implementation.
  template<int LoadMode>
  EIGEN_DEVICE_FUNC EIGEN_STRONG_INLINE PacketReturnType packet(Index index) const
  {
    EIGEN_STATIC_ASSERT((PacketSize > 1), YOU_MADE_A_PROGRAMMING_MISTAKE)
    eigen_assert(index + PacketSize - 1 < Index(internal::array_prod(dimensions())));

    if (RunningOnGPU && m_result) {
      return internal::pload<PacketReturnType>(m_result + index);
    }

    EIGEN_ALIGN_MAX typename internal::remove_const<CoeffReturnType>::type values[PacketSize];
    if (ReducingInnerMostDims) {
      const Index num_values_to_reduce =
        (static_cast<int>(Layout) == static_cast<int>(ColMajor)) ? m_preservedStrides[0] : m_preservedStrides[NumPreservedStrides - 1];
      const Index firstIndex = firstInput(index);
      for (Index i = 0; i < PacketSize; ++i) {
        Op reducer(m_reducer);
        values[i] = internal::InnerMostDimReducer<Self, Op>::reduce(*this, firstIndex + i * num_values_to_reduce,
                                                                    num_values_to_reduce, reducer);
      }
    } else if (PreservingInnerMostDims) {
      const Index firstIndex = firstInput(index);
      const int innermost_dim = (static_cast<int>(Layout) == static_cast<int>(ColMajor)) ? 0 : NumOutputDims - 1;
      // TBD: extend this the the n innermost dimensions that we preserve.
      if (((firstIndex % m_dimensions[innermost_dim]) + PacketSize - 1) < m_dimensions[innermost_dim]) {
        Op reducer(m_reducer);
        typename Self::PacketReturnType accum = reducer.template initializePacket<typename Self::PacketReturnType>();
        internal::InnerMostDimPreserver<NumReducedDims-1, Self, Op>::reduce(*this, firstIndex, reducer, &accum);
        return reducer.finalizePacket(accum);
      } else {
        for (int i = 0; i < PacketSize; ++i) {
          values[i] = coeff(index + i);
        }
      }
    } else {
      for (int i = 0; i < PacketSize; ++i) {
        values[i] = coeff(index + i);
      }
    }
    PacketReturnType rslt = internal::pload<PacketReturnType>(values);
    return rslt;
  }

  // Must be called after evalSubExprsIfNeeded().
  EIGEN_DEVICE_FUNC EIGEN_STRONG_INLINE TensorOpCost costPerCoeff(bool vectorized) const {
    if (RunningFullReduction && m_result) {
      return TensorOpCost(sizeof(CoeffReturnType), 0, 0, vectorized, PacketSize);
    } else {
      const Index num_values_to_reduce = internal::array_prod(m_reducedDims);
      const double compute_cost = num_values_to_reduce * internal::functor_traits<Op>::Cost;
      return m_impl.costPerCoeff(vectorized) * num_values_to_reduce +
          TensorOpCost(0, 0, compute_cost, vectorized, PacketSize);
    }
  }

  EIGEN_DEVICE_FUNC typename MakePointer_<CoeffReturnType>::Type data() const { return m_result; }

#if defined(EIGEN_USE_SYCL)
  const TensorEvaluator<ArgType, Device>& impl() const { return m_impl; }
  const Device& device() const { return m_device; }
  const Dims& xprDims() const { return m_xpr_dims; }
#endif

  private:
  template <int, typename, typename> friend struct internal::GenericDimReducer;
  template <typename, typename, bool> friend struct internal::InnerMostDimReducer;
  template <int, typename, typename, bool> friend struct internal::InnerMostDimPreserver;
  template <typename S, typename O, typename D, bool V> friend struct internal::FullReducer;
#ifdef EIGEN_USE_THREADS
  template <typename S, typename O, bool V> friend struct internal::FullReducerShard;
#endif
<<<<<<< HEAD
#if defined(EIGEN_USE_GPU) && defined(EIGEN_CUDACC)
=======
#if defined(EIGEN_USE_GPU) && (defined(EIGEN_CUDACC) || defined(__HIPCC__))
>>>>>>> b8762bc7
  template <int B, int N, typename S, typename R, typename I> KERNEL_FRIEND void internal::FullReductionKernel(R, const S, I, typename S::CoeffReturnType*, unsigned int*);
#ifdef EIGEN_HAS_CUDA_FP16
  template <typename S, typename R, typename I> KERNEL_FRIEND void internal::ReductionInitFullReduxKernelHalfFloat(R, const S, I, half2*);
  template <int B, int N, typename S, typename R, typename I> KERNEL_FRIEND void internal::FullReductionKernelHalfFloat(R, const S, I, half*, half2*);
  template <int NPT, typename S, typename R, typename I> KERNEL_FRIEND void internal::InnerReductionKernelHalfFloat(R, const S, I, I, half*);
<<<<<<< HEAD
#endif
  template <int NPT, typename S, typename R, typename I> KERNEL_FRIEND void internal::InnerReductionKernel(R, const S, I, I, typename S::CoeffReturnType*);

  template <int NPT, typename S, typename R, typename I> KERNEL_FRIEND void internal::OuterReductionKernel(R, const S, I, I, typename S::CoeffReturnType*);
#endif

#if defined(EIGEN_USE_SYCL)
 template < typename HostExpr_, typename FunctorExpr_, typename Tuple_of_Acc_, typename Dims_, typename Op_, typename Index_> friend class TensorSycl::internal::ReductionFunctor;
 template<typename CoeffReturnType_ ,typename OutAccessor_, typename HostExpr_, typename FunctorExpr_, typename Op_, typename Dims_, typename Index_, typename TupleType_> friend class TensorSycl::internal::FullReductionKernelFunctor;
#endif

=======
#endif
  template <int NPT, typename S, typename R, typename I> KERNEL_FRIEND void internal::InnerReductionKernel(R, const S, I, I, typename S::CoeffReturnType*);

  template <int NPT, typename S, typename R, typename I> KERNEL_FRIEND void internal::OuterReductionKernel(R, const S, I, I, typename S::CoeffReturnType*);
#endif

#if defined(EIGEN_USE_SYCL)
 template < typename HostExpr_, typename FunctorExpr_, typename Tuple_of_Acc_, typename Dims_, typename Op_, typename Index_> friend class TensorSycl::internal::ReductionFunctor;
 template<typename CoeffReturnType_ ,typename OutAccessor_, typename HostExpr_, typename FunctorExpr_, typename Op_, typename Dims_, typename Index_, typename TupleType_> friend class TensorSycl::internal::FullReductionKernelFunctor;
#endif

>>>>>>> b8762bc7

  template <typename S, typename O, typename D> friend struct internal::InnerReducer;

  // Returns the Index in the input tensor of the first value that needs to be
  // used to compute the reduction at output index "index".
  EIGEN_DEVICE_FUNC EIGEN_STRONG_INLINE Index firstInput(Index index) const {
    if (ReducingInnerMostDims) {
      if (static_cast<int>(Layout) == static_cast<int>(ColMajor)) {
        return index * m_preservedStrides[0];
      } else {
        return index * m_preservedStrides[NumPreservedStrides - 1];
      }
    }
    // TBD: optimize the case where we preserve the innermost dimensions.
    Index startInput = 0;
    if (static_cast<int>(Layout) == static_cast<int>(ColMajor)) {
      for (int i = NumOutputDims - 1; i > 0; --i) {
        // This is index_i in the output tensor.
        const Index idx = index / m_outputStrides[i];
        startInput += idx * m_preservedStrides[i];
        index -= idx * m_outputStrides[i];
      }
      if (PreservingInnerMostDims) {
        eigen_assert(m_preservedStrides[0] == 1);
        startInput += index;
      } else {
        startInput += index * m_preservedStrides[0];
      }
    } else {
      for (int i = 0; i < NumOutputDims - 1; ++i) {
        // This is index_i in the output tensor.
        const Index idx = index / m_outputStrides[i];
        startInput += idx * m_preservedStrides[i];
        index -= idx * m_outputStrides[i];
      }
      if (PreservingInnerMostDims) {
        eigen_assert(m_preservedStrides[NumPreservedStrides - 1] == 1);
        startInput += index;
      } else {
        startInput += index * m_preservedStrides[NumPreservedStrides - 1];
      }
    }
    return startInput;
  }

  // Bitmap indicating if an input dimension is reduced or not.
  array<bool, NumInputDims> m_reduced;
  // Dimensions of the output of the operation.
  Dimensions m_dimensions;
  // Precomputed strides for the output tensor.
  array<Index, NumOutputDims> m_outputStrides;
  // Subset of strides of the input tensor for the non-reduced dimensions.
  // Indexed by output dimensions.
  static const int NumPreservedStrides = max_n_1<NumOutputDims>::size;
  array<Index, NumPreservedStrides> m_preservedStrides;

  // Subset of strides of the input tensor for the reduced dimensions.
  // Indexed by reduced dimensions.
  array<Index, NumReducedDims> m_reducedStrides;
  // Size of the input dimensions that are reduced.
  // Indexed by reduced dimensions.
  array<Index, NumReducedDims> m_reducedDims;

  // make m_impl public so ReductionKErnel functions have visibility to it
#if defined(__HIPCC__)
public:
#endif
  // Evaluator for the input expression.
  TensorEvaluator<ArgType, Device> m_impl;

#if defined(__HIPCC__)
private:
#endif
  // Operation to apply for computing the reduction.
  Op m_reducer;

  // For full reductions
<<<<<<< HEAD
#if defined(EIGEN_USE_GPU) && defined(EIGEN_CUDACC)
=======
#if defined(EIGEN_USE_GPU) && (defined(EIGEN_CUDACC) || defined(__HIPCC__))
>>>>>>> b8762bc7
  static const bool RunningOnGPU = internal::is_same<Device, Eigen::GpuDevice>::value;
  static const bool RunningOnSycl = false;
#elif defined(EIGEN_USE_SYCL)
static const bool RunningOnSycl = internal::is_same<typename internal::remove_all<Device>::type, Eigen::SyclDevice>::value;
static const bool RunningOnGPU = false;
#else
  static const bool RunningOnGPU = false;
  static const bool RunningOnSycl = false;
#endif
  typename MakePointer_<CoeffReturnType>::Type m_result;

  const Device& m_device;

#if defined(EIGEN_USE_SYCL)
  const Dims m_xpr_dims;
#endif
};

} // end namespace Eigen

#endif // EIGEN_CXX11_TENSOR_TENSOR_REDUCTION_H<|MERGE_RESOLUTION|>--- conflicted
+++ resolved
@@ -334,11 +334,7 @@
 };
 
 
-<<<<<<< HEAD
-#if defined(EIGEN_USE_GPU) && defined(EIGEN_CUDACC)
-=======
 #if defined(EIGEN_USE_GPU) && (defined(EIGEN_CUDACC) || defined(__HIPCC__))
->>>>>>> b8762bc7
 template <int B, int N, typename S, typename R, typename I>
 __global__ void FullReductionKernel(R, const S, I, typename S::CoeffReturnType*, unsigned int*);
 
@@ -703,17 +699,12 @@
 #ifdef EIGEN_USE_THREADS
   template <typename S, typename O, bool V> friend struct internal::FullReducerShard;
 #endif
-<<<<<<< HEAD
-#if defined(EIGEN_USE_GPU) && defined(EIGEN_CUDACC)
-=======
 #if defined(EIGEN_USE_GPU) && (defined(EIGEN_CUDACC) || defined(__HIPCC__))
->>>>>>> b8762bc7
   template <int B, int N, typename S, typename R, typename I> KERNEL_FRIEND void internal::FullReductionKernel(R, const S, I, typename S::CoeffReturnType*, unsigned int*);
 #ifdef EIGEN_HAS_CUDA_FP16
   template <typename S, typename R, typename I> KERNEL_FRIEND void internal::ReductionInitFullReduxKernelHalfFloat(R, const S, I, half2*);
   template <int B, int N, typename S, typename R, typename I> KERNEL_FRIEND void internal::FullReductionKernelHalfFloat(R, const S, I, half*, half2*);
   template <int NPT, typename S, typename R, typename I> KERNEL_FRIEND void internal::InnerReductionKernelHalfFloat(R, const S, I, I, half*);
-<<<<<<< HEAD
 #endif
   template <int NPT, typename S, typename R, typename I> KERNEL_FRIEND void internal::InnerReductionKernel(R, const S, I, I, typename S::CoeffReturnType*);
 
@@ -725,19 +716,6 @@
  template<typename CoeffReturnType_ ,typename OutAccessor_, typename HostExpr_, typename FunctorExpr_, typename Op_, typename Dims_, typename Index_, typename TupleType_> friend class TensorSycl::internal::FullReductionKernelFunctor;
 #endif
 
-=======
-#endif
-  template <int NPT, typename S, typename R, typename I> KERNEL_FRIEND void internal::InnerReductionKernel(R, const S, I, I, typename S::CoeffReturnType*);
-
-  template <int NPT, typename S, typename R, typename I> KERNEL_FRIEND void internal::OuterReductionKernel(R, const S, I, I, typename S::CoeffReturnType*);
-#endif
-
-#if defined(EIGEN_USE_SYCL)
- template < typename HostExpr_, typename FunctorExpr_, typename Tuple_of_Acc_, typename Dims_, typename Op_, typename Index_> friend class TensorSycl::internal::ReductionFunctor;
- template<typename CoeffReturnType_ ,typename OutAccessor_, typename HostExpr_, typename FunctorExpr_, typename Op_, typename Dims_, typename Index_, typename TupleType_> friend class TensorSycl::internal::FullReductionKernelFunctor;
-#endif
-
->>>>>>> b8762bc7
 
   template <typename S, typename O, typename D> friend struct internal::InnerReducer;
 
@@ -815,11 +793,7 @@
   Op m_reducer;
 
   // For full reductions
-<<<<<<< HEAD
-#if defined(EIGEN_USE_GPU) && defined(EIGEN_CUDACC)
-=======
 #if defined(EIGEN_USE_GPU) && (defined(EIGEN_CUDACC) || defined(__HIPCC__))
->>>>>>> b8762bc7
   static const bool RunningOnGPU = internal::is_same<Device, Eigen::GpuDevice>::value;
   static const bool RunningOnSycl = false;
 #elif defined(EIGEN_USE_SYCL)
