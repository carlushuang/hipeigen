// This file is part of Eigen, a lightweight C++ template library
// for linear algebra.
//
// Copyright (C) 2014 Benoit Steiner <benoit.steiner.goog@gmail.com>
//
// This Source Code Form is subject to the terms of the Mozilla
// Public License v. 2.0. If a copy of the MPL was not distributed
// with this file, You can obtain one at http://mozilla.org/MPL/2.0/.

#ifndef EIGEN_CXX11_TENSOR_TENSOR_DIMENSIONS_H
#define EIGEN_CXX11_TENSOR_TENSOR_DIMENSIONS_H


namespace Eigen {

/** \internal
  *
  * \class TensorDimensions
  * \ingroup CXX11_Tensor_Module
  *
  * \brief Set of classes used to encode and store the dimensions of a Tensor.
  *
  * The Sizes class encodes as part of the type the number of dimensions and the
  * sizes corresponding to each dimension. It uses no storage space since it is
  * entirely known at compile time.
  * The DSizes class is its dynamic sibling: the number of dimensions is known
  * at compile time but the sizes are set during execution.
  *
  * \sa Tensor
  */

// Boilerplate code
namespace internal {

template<std::size_t n, typename Dimension> struct dget {
  static const std::size_t value = get<n, Dimension>::value;
};


template<typename Index, std::size_t NumIndices, std::size_t n, bool RowMajor>
struct fixed_size_tensor_index_linearization_helper
{
  template <typename Dimensions> EIGEN_DEVICE_FUNC
  static inline Index run(array<Index, NumIndices> const& indices,
                          const Dimensions& dimensions)
  {
    return array_get<RowMajor ? n - 1 : (NumIndices - n)>(indices) +
        dget<RowMajor ? n - 1 : (NumIndices - n), Dimensions>::value *
        fixed_size_tensor_index_linearization_helper<Index, NumIndices, n - 1, RowMajor>::run(indices, dimensions);
  }
};

template<typename Index, std::size_t NumIndices, bool RowMajor>
struct fixed_size_tensor_index_linearization_helper<Index, NumIndices, 0, RowMajor>
{
  template <typename Dimensions> EIGEN_DEVICE_FUNC
  static inline Index run(array<Index, NumIndices> const&, const Dimensions&)
  {
    return 0;
  }
};

template<typename Index, std::size_t n>
struct fixed_size_tensor_index_extraction_helper
{
  template <typename Dimensions> EIGEN_DEVICE_FUNC
  static inline Index run(const Index index,
                          const Dimensions& dimensions)
  {
    const Index mult = (index == n-1) ? 1 : 0;
    return array_get<n-1>(dimensions) * mult +
        fixed_size_tensor_index_extraction_helper<Index, n - 1>::run(index, dimensions);
  }
};

template<typename Index>
struct fixed_size_tensor_index_extraction_helper<Index, 0>
{
  template <typename Dimensions> EIGEN_DEVICE_FUNC
  static inline Index run(const Index,
                          const Dimensions&)
  {
    return 0;
  }
  };

}  // end namespace internal


// Fixed size
#ifndef EIGEN_EMULATE_CXX11_META_H
template <typename std::ptrdiff_t... Indices>
struct Sizes : internal::numeric_list<std::ptrdiff_t, Indices...> {
  typedef internal::numeric_list<std::ptrdiff_t, Indices...> Base;
  static const std::ptrdiff_t total_size = internal::arg_prod(Indices...);

  EIGEN_DEVICE_FUNC EIGEN_STRONG_INLINE std::ptrdiff_t rank() const {
    return Base::count;
  }

  static EIGEN_DEVICE_FUNC EIGEN_STRONG_INLINE std::ptrdiff_t TotalSize() {
    return internal::arg_prod(Indices...);
  }

  EIGEN_DEVICE_FUNC Sizes() { }
  template <typename DenseIndex>
  explicit EIGEN_DEVICE_FUNC Sizes(const array<DenseIndex, Base::count>& /*indices*/) {
    // todo: add assertion
  }
#if EIGEN_HAS_VARIADIC_TEMPLATES
  template <typename... DenseIndex> EIGEN_DEVICE_FUNC Sizes(DenseIndex...) { }
  explicit EIGEN_DEVICE_FUNC Sizes(std::initializer_list<std::ptrdiff_t> /*l*/) {
    // todo: add assertion
  }
#endif

  template <typename T> Sizes& operator = (const T& /*other*/) {
    // add assertion failure if the size of other is different
    return *this;
  }

  EIGEN_DEVICE_FUNC EIGEN_STRONG_INLINE std::ptrdiff_t operator[] (const std::size_t index) const {
    return internal::fixed_size_tensor_index_extraction_helper<std::ptrdiff_t, Base::count>::run(index, *this);
  }

  template <typename DenseIndex> EIGEN_DEVICE_FUNC EIGEN_STRONG_INLINE
  size_t IndexOfColMajor(const array<DenseIndex, Base::count>& indices) const {
    return internal::fixed_size_tensor_index_linearization_helper<DenseIndex, Base::count, Base::count, false>::run(indices, *static_cast<const Base*>(this));
  }
  template <typename DenseIndex> EIGEN_DEVICE_FUNC EIGEN_STRONG_INLINE
  size_t IndexOfRowMajor(const array<DenseIndex, Base::count>& indices) const {
    return internal::fixed_size_tensor_index_linearization_helper<DenseIndex, Base::count, Base::count, true>::run(indices, *static_cast<const Base*>(this));
  }
};

namespace internal {
template <typename std::ptrdiff_t... Indices>
EIGEN_DEVICE_FUNC EIGEN_STRONG_INLINE std::ptrdiff_t array_prod(const Sizes<Indices...>&) {
  return Sizes<Indices...>::total_size;
}
}

#else

template <std::size_t n>
struct non_zero_size {
  typedef internal::type2val<std::size_t, n> type;
};
template <>
struct non_zero_size<0> {
  typedef internal::null_type type;
};

template <std::size_t V1=0, std::size_t V2=0, std::size_t V3=0, std::size_t V4=0, std::size_t V5=0> struct Sizes {
  typedef typename internal::make_type_list<typename non_zero_size<V1>::type, typename non_zero_size<V2>::type, typename non_zero_size<V3>::type, typename non_zero_size<V4>::type, typename non_zero_size<V5>::type >::type Base;
  static const size_t count = Base::count;
  static const std::size_t total_size = internal::arg_prod<Base>::value;

  EIGEN_DEVICE_FUNC EIGEN_STRONG_INLINE size_t rank() const {
    return count;
  }

  static EIGEN_DEVICE_FUNC EIGEN_STRONG_INLINE size_t TotalSize() {
    return internal::arg_prod<Base>::value;
  }

  Sizes() { }
  template <typename DenseIndex>
  explicit Sizes(const array<DenseIndex, Base::count>& /*indices*/) {
    // todo: add assertion
  }
  template <typename T> Sizes& operator = (const T& /*other*/) {
    // add assertion failure if the size of other is different
    return *this;
  }

#if EIGEN_HAS_VARIADIC_TEMPLATES
  template <typename... DenseIndex> Sizes(DenseIndex... /*indices*/) { }
  explicit Sizes(std::initializer_list<std::size_t>) {
    // todo: add assertion
  }
#else
  EIGEN_DEVICE_FUNC explicit Sizes(const DenseIndex) {
  }
  EIGEN_DEVICE_FUNC Sizes(const DenseIndex, const DenseIndex) {
  }
  EIGEN_DEVICE_FUNC Sizes(const DenseIndex, const DenseIndex, const DenseIndex) {
  }
  EIGEN_DEVICE_FUNC Sizes(const DenseIndex, const DenseIndex, const DenseIndex, const DenseIndex) {
  }
  EIGEN_DEVICE_FUNC Sizes(const DenseIndex, const DenseIndex, const DenseIndex, const DenseIndex, const DenseIndex) {
  }
#endif

  EIGEN_DEVICE_FUNC EIGEN_STRONG_INLINE DenseIndex operator[] (const int index) const {
    switch (index) {
      case 0:
        return internal::get<0, Base>::value;
      case 1:
        return internal::get<1, Base>::value;
      case 2:
        return internal::get<2, Base>::value;
      case 3:
        return internal::get<3, Base>::value;
      case 4:
        return internal::get<4, Base>::value;
      default:
        eigen_assert(false && "index overflow");
        return static_cast<DenseIndex>(-1);
    }
  }

  template <typename DenseIndex> EIGEN_DEVICE_FUNC EIGEN_STRONG_INLINE
  size_t IndexOfColMajor(const array<DenseIndex, Base::count>& indices) const {
    return internal::fixed_size_tensor_index_linearization_helper<DenseIndex, Base::count, Base::count, false>::run(indices, *reinterpret_cast<const Base*>(this));
  }
  template <typename DenseIndex> EIGEN_DEVICE_FUNC EIGEN_STRONG_INLINE
  size_t IndexOfRowMajor(const array<DenseIndex, Base::count>& indices) const {
    return internal::fixed_size_tensor_index_linearization_helper<DenseIndex, Base::count, Base::count, true>::run(indices, *reinterpret_cast<const Base*>(this));
  }
};

namespace internal {
template <std::size_t V1, std::size_t V2, std::size_t V3, std::size_t V4, std::size_t V5>
EIGEN_DEVICE_FUNC EIGEN_STRONG_INLINE std::size_t array_prod(const Sizes<V1, V2, V3, V4, V5>&) {
  return Sizes<V1, V2, V3, V4, V5>::total_size;
}
}

#endif

// Boilerplate
namespace internal {
template<typename Index, std::size_t NumIndices, std::size_t n, bool RowMajor>
struct tensor_index_linearization_helper
{
  static EIGEN_DEVICE_FUNC EIGEN_STRONG_INLINE
  Index run(array<Index, NumIndices> const& indices, array<Index, NumIndices> const& dimensions)
  {
    return array_get<RowMajor ? n : (NumIndices - n - 1)>(indices) +
      array_get<RowMajor ? n : (NumIndices - n - 1)>(dimensions) *
        tensor_index_linearization_helper<Index, NumIndices, n - 1, RowMajor>::run(indices, dimensions);
  }
};

template<typename Index, std::size_t NumIndices, bool RowMajor>
struct tensor_index_linearization_helper<Index, NumIndices, 0, RowMajor>
{
  static EIGEN_DEVICE_FUNC EIGEN_STRONG_INLINE
  Index run(array<Index, NumIndices> const& indices, array<Index, NumIndices> const&)
  {
    return array_get<RowMajor ? 0 : NumIndices - 1>(indices);
  }
};
}  // end namespace internal



// Dynamic size
template <typename DenseIndex, int NumDims>
struct DSizes : array<DenseIndex, NumDims> {
  typedef array<DenseIndex, NumDims> Base;
  static const int count = NumDims;

  EIGEN_DEVICE_FUNC EIGEN_STRONG_INLINE size_t rank() const {
    return NumDims;
  }

  EIGEN_DEVICE_FUNC EIGEN_STRONG_INLINE DenseIndex TotalSize() const {
    return (NumDims == 0) ? 1 : internal::array_prod(*static_cast<const Base*>(this));
  }

  EIGEN_DEVICE_FUNC EIGEN_STRONG_INLINE DSizes() {
    for (int i = 0 ; i < NumDims; ++i) {
      (*this)[i] = 0;
    }
  }
  EIGEN_DEVICE_FUNC explicit DSizes(const array<DenseIndex, NumDims>& a) : Base(a) { }

  EIGEN_DEVICE_FUNC explicit DSizes(const DenseIndex i0) {
    eigen_assert(NumDims == 1);
    (*this)[0] = i0;
  }

#if EIGEN_HAS_VARIADIC_TEMPLATES
  template<typename... IndexTypes> EIGEN_DEVICE_FUNC
  EIGEN_STRONG_INLINE explicit DSizes(DenseIndex firstDimension, DenseIndex secondDimension, IndexTypes... otherDimensions) : Base({{firstDimension, secondDimension, otherDimensions...}}) {
    EIGEN_STATIC_ASSERT(sizeof...(otherDimensions) + 2 == NumDims, YOU_MADE_A_PROGRAMMING_MISTAKE)
  }

#if defined(__HCC_HC__)
  EIGEN_DEVICE_FUNC explicit DSizes(DenseIndex i0, DenseIndex i1) : Base(i0, i1) {}

  EIGEN_DEVICE_FUNC explicit DSizes(DenseIndex i0, DenseIndex i1, DenseIndex i2) : Base(i0, i1, i2) {}

  EIGEN_DEVICE_FUNC explicit DSizes(DenseIndex i0, DenseIndex i1, DenseIndex i2, DenseIndex i3) : Base(i0, i1, i2, i3) {}

  EIGEN_DEVICE_FUNC explicit DSizes(DenseIndex i0, DenseIndex i1, DenseIndex i2, DenseIndex i3, DenseIndex i4) : Base(i0, i1, i2, i3, i4) {}
  
<<<<<<< HEAD
  EIGEN_DEVICE_FUNC explicit DSizes(DenseIndex i0, DenseIndex i1, DenseIndex i2, DenseIndex i3, DenseIndex i4, DenseIndex i5) : Base(i0, i1, i2, i3, i4, i5) {}
  
=======
>>>>>>> e732c943
  EIGEN_DEVICE_FUNC explicit ~DSizes() {}
#endif

#else
  EIGEN_DEVICE_FUNC EIGEN_STRONG_INLINE ~DSizes() {}

  EIGEN_DEVICE_FUNC DSizes(const DenseIndex i0, const DenseIndex i1) {
    eigen_assert(NumDims == 2);
    (*this)[0] = i0;
    (*this)[1] = i1;
  }
  EIGEN_DEVICE_FUNC DSizes(const DenseIndex i0, const DenseIndex i1, const DenseIndex i2) {
    eigen_assert(NumDims == 3);
    (*this)[0] = i0;
    (*this)[1] = i1;
    (*this)[2] = i2;
  }
  EIGEN_DEVICE_FUNC DSizes(const DenseIndex i0, const DenseIndex i1, const DenseIndex i2, const DenseIndex i3) {
    eigen_assert(NumDims == 4);
    (*this)[0] = i0;
    (*this)[1] = i1;
    (*this)[2] = i2;
    (*this)[3] = i3;
  }
  EIGEN_DEVICE_FUNC DSizes(const DenseIndex i0, const DenseIndex i1, const DenseIndex i2, const DenseIndex i3, const DenseIndex i4) {
    eigen_assert(NumDims == 5);
    (*this)[0] = i0;
    (*this)[1] = i1;
    (*this)[2] = i2;
    (*this)[3] = i3;
    (*this)[4] = i4;
  }
#endif

  EIGEN_DEVICE_FUNC DSizes& operator = (const array<DenseIndex, NumDims>& other) {
    *static_cast<Base*>(this) = other;
    return *this;
  }

  // A constexpr would be so much better here
  EIGEN_DEVICE_FUNC EIGEN_STRONG_INLINE DenseIndex IndexOfColMajor(const array<DenseIndex, NumDims>& indices) const {
    return internal::tensor_index_linearization_helper<DenseIndex, NumDims, NumDims - 1, false>::run(indices, *static_cast<const Base*>(this));
  }
  EIGEN_DEVICE_FUNC EIGEN_STRONG_INLINE DenseIndex IndexOfRowMajor(const array<DenseIndex, NumDims>& indices) const {
    return internal::tensor_index_linearization_helper<DenseIndex, NumDims, NumDims - 1, true>::run(indices, *static_cast<const Base*>(this));
  }
};




// Boilerplate
namespace internal {
template<typename Index, std::size_t NumIndices, std::size_t n, bool RowMajor>
struct tensor_vsize_index_linearization_helper
{
  static EIGEN_DEVICE_FUNC EIGEN_STRONG_INLINE
  Index run(array<Index, NumIndices> const& indices, std::vector<DenseIndex> const& dimensions)
  {
    return array_get<RowMajor ? n : (NumIndices - n - 1)>(indices) +
      array_get<RowMajor ? n : (NumIndices - n - 1)>(dimensions) *
        tensor_vsize_index_linearization_helper<Index, NumIndices, n - 1, RowMajor>::run(indices, dimensions);
  }
};

template<typename Index, std::size_t NumIndices, bool RowMajor>
struct tensor_vsize_index_linearization_helper<Index, NumIndices, 0, RowMajor>
{
  static EIGEN_DEVICE_FUNC EIGEN_STRONG_INLINE
  Index run(array<Index, NumIndices> const& indices, std::vector<DenseIndex> const&)
  {
    return array_get<RowMajor ? 0 : NumIndices - 1>(indices);
  }
};
}  // end namespace internal


namespace internal {

template <typename DenseIndex, int NumDims> struct array_size<const DSizes<DenseIndex, NumDims> > {
  static const size_t value = NumDims;
};
template <typename DenseIndex, int NumDims> struct array_size<DSizes<DenseIndex, NumDims> > {
  static const size_t value = NumDims;
};
#ifndef EIGEN_EMULATE_CXX11_META_H
template <typename std::ptrdiff_t... Indices> struct array_size<const Sizes<Indices...> > {
static const std::ptrdiff_t value = Sizes<Indices...>::count;
};
template <typename std::ptrdiff_t... Indices> struct array_size<Sizes<Indices...> > {
static const std::ptrdiff_t value = Sizes<Indices...>::count;
};
template <std::ptrdiff_t n, typename std::ptrdiff_t... Indices> EIGEN_DEVICE_FUNC EIGEN_STRONG_INLINE std::ptrdiff_t array_get(const Sizes<Indices...>&) {
  return get<n, internal::numeric_list<std::size_t, Indices...> >::value;
}
template <std::ptrdiff_t n> EIGEN_DEVICE_FUNC EIGEN_STRONG_INLINE std::ptrdiff_t array_get(const Sizes<>&) {
  eigen_assert(false && "should never be called");
  return -1;
}
#else
template <std::size_t V1, std::size_t V2, std::size_t V3, std::size_t V4, std::size_t V5> struct array_size<const Sizes<V1,V2,V3,V4,V5> > {
  static const size_t value = Sizes<V1,V2,V3,V4,V5>::count;
};
template <std::size_t V1, std::size_t V2, std::size_t V3, std::size_t V4, std::size_t V5> struct array_size<Sizes<V1,V2,V3,V4,V5> > {
  static const size_t value = Sizes<V1,V2,V3,V4,V5>::count;
};
template <std::size_t n, std::size_t V1, std::size_t V2, std::size_t V3, std::size_t V4, std::size_t V5> EIGEN_DEVICE_FUNC EIGEN_STRONG_INLINE std::size_t array_get(const Sizes<V1,V2,V3,V4,V5>&) {
  return get<n, typename Sizes<V1,V2,V3,V4,V5>::Base>::value;
}

#endif


template <typename Dims1, typename Dims2, size_t n, size_t m>
struct sizes_match_below_dim {
  static EIGEN_DEVICE_FUNC  inline bool run(Dims1&, Dims2&) {
    return false;
  }
};
template <typename Dims1, typename Dims2, size_t n>
struct sizes_match_below_dim<Dims1, Dims2, n, n> {
  static EIGEN_DEVICE_FUNC  inline bool run(Dims1& dims1, Dims2& dims2) {
    return (array_get<n-1>(dims1) == array_get<n-1>(dims2)) &
        sizes_match_below_dim<Dims1, Dims2, n-1, n-1>::run(dims1, dims2);
  }
};
template <typename Dims1, typename Dims2>
struct sizes_match_below_dim<Dims1, Dims2, 0, 0> {
  static EIGEN_DEVICE_FUNC  inline bool run(Dims1&, Dims2&) {
    return true;
  }
};

} // end namespace internal


template <typename Dims1, typename Dims2>
EIGEN_DEVICE_FUNC bool dimensions_match(Dims1& dims1, Dims2& dims2) {
  return internal::sizes_match_below_dim<Dims1, Dims2, internal::array_size<Dims1>::value, internal::array_size<Dims2>::value>::run(dims1, dims2);
}

} // end namespace Eigen

#endif // EIGEN_CXX11_TENSOR_TENSOR_DIMENSIONS_H<|MERGE_RESOLUTION|>--- conflicted
+++ resolved
@@ -297,11 +297,8 @@
 
   EIGEN_DEVICE_FUNC explicit DSizes(DenseIndex i0, DenseIndex i1, DenseIndex i2, DenseIndex i3, DenseIndex i4) : Base(i0, i1, i2, i3, i4) {}
   
-<<<<<<< HEAD
   EIGEN_DEVICE_FUNC explicit DSizes(DenseIndex i0, DenseIndex i1, DenseIndex i2, DenseIndex i3, DenseIndex i4, DenseIndex i5) : Base(i0, i1, i2, i3, i4, i5) {}
   
-=======
->>>>>>> e732c943
   EIGEN_DEVICE_FUNC explicit ~DSizes() {}
 #endif
 
