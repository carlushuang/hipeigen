// This file is part of Eigen, a lightweight C++ template library
// for linear algebra.
//
// Copyright (C) 2014 Benoit Steiner <benoit.steiner.goog@gmail.com>
//
// This Source Code Form is subject to the terms of the Mozilla
// Public License v. 2.0. If a copy of the MPL was not distributed
// with this file, You can obtain one at http://mozilla.org/MPL/2.0/.

#ifndef EIGEN_CXX11_TENSOR_TENSOR_FUNCTORS_H
#define EIGEN_CXX11_TENSOR_TENSOR_FUNCTORS_H

namespace Eigen {
namespace internal {


/** \internal
 * \brief Template functor to compute the modulo between an array and a scalar.
 */
template <typename Scalar>
struct scalar_mod_op {
  EIGEN_DEVICE_FUNC scalar_mod_op(const Scalar& divisor) : m_divisor(divisor) {}
  EIGEN_DEVICE_FUNC inline Scalar operator() (const Scalar& a) const { return a % m_divisor; }
  const Scalar m_divisor;
};
template <typename Scalar>
struct functor_traits<scalar_mod_op<Scalar> >
{ enum { Cost = scalar_div_cost<Scalar,false>::value, PacketAccess = false }; };


/** \internal
 * \brief Template functor to compute the modulo between 2 arrays.
 */
template <typename Scalar>
struct scalar_mod2_op {
  EIGEN_EMPTY_STRUCT_CTOR(scalar_mod2_op);
  EIGEN_DEVICE_FUNC inline Scalar operator() (const Scalar& a, const Scalar& b) const { return a % b; }
};
template <typename Scalar>
struct functor_traits<scalar_mod2_op<Scalar> >
{ enum { Cost = scalar_div_cost<Scalar,false>::value, PacketAccess = false }; };

template <typename Scalar>
struct scalar_fmod_op {
  EIGEN_EMPTY_STRUCT_CTOR(scalar_fmod_op);
  EIGEN_DEVICE_FUNC EIGEN_STRONG_INLINE Scalar
  operator()(const Scalar& a, const Scalar& b) const {
    return numext::fmod(a, b);
  }
};
template <typename Scalar>
struct functor_traits<scalar_fmod_op<Scalar> > {
  enum { Cost = 13,  // Reciprocal throughput of FPREM on Haswell.
         PacketAccess = false };
};


/** \internal
  * \brief Template functor to compute the sigmoid of a scalar
  * \sa class CwiseUnaryOp, ArrayBase::sigmoid()
  */
template <typename T>
struct scalar_sigmoid_op {
  EIGEN_EMPTY_STRUCT_CTOR(scalar_sigmoid_op)
  EIGEN_DEVICE_FUNC EIGEN_STRONG_INLINE T operator()(const T& x) const {
    const T one = T(1);
    return one / (one + numext::exp(-x));
  }

  template <typename Packet> EIGEN_DEVICE_FUNC EIGEN_STRONG_INLINE
  Packet packetOp(const Packet& x) const {
    const Packet one = pset1<Packet>(T(1));
    return pdiv(one, padd(one, pexp(pnegate(x))));
  }
};

template <typename T>
struct functor_traits<scalar_sigmoid_op<T> > {
  enum {
    Cost = NumTraits<T>::AddCost * 2 + NumTraits<T>::MulCost * 6,
    PacketAccess = packet_traits<T>::HasAdd && packet_traits<T>::HasDiv &&
                   packet_traits<T>::HasNegate && packet_traits<T>::HasExp
  };
};


template<typename Reducer, typename Device>
struct reducer_traits {
  enum {
    Cost = 1,
    PacketAccess = false
  };
};

// Standard reduction functors
template <typename T> struct SumReducer
{
  static const bool PacketAccess = packet_traits<T>::HasAdd;
  static const bool IsStateful = false;

  EIGEN_DEVICE_FUNC EIGEN_STRONG_INLINE void reduce(const T t, T* accum) const {
    internal::scalar_sum_op<T> sum_op;
    *accum = sum_op(*accum, t);
  }
  template <typename Packet>
  EIGEN_DEVICE_FUNC EIGEN_STRONG_INLINE void reducePacket(const Packet& p, Packet* accum) const {
    (*accum) = padd<Packet>(*accum, p);
  }

  EIGEN_DEVICE_FUNC EIGEN_STRONG_INLINE T initialize() const {
    internal::scalar_cast_op<int, T> conv;
    return conv(0);
  }
  template <typename Packet>
  EIGEN_DEVICE_FUNC EIGEN_STRONG_INLINE Packet initializePacket() const {
    return pset1<Packet>(initialize());
  }
  EIGEN_DEVICE_FUNC EIGEN_STRONG_INLINE T finalize(const T accum) const {
    return accum;
  }
  template <typename Packet>
  EIGEN_DEVICE_FUNC EIGEN_STRONG_INLINE Packet finalizePacket(const Packet& vaccum) const {
    return vaccum;
  }
  template <typename Packet>
  EIGEN_DEVICE_FUNC EIGEN_STRONG_INLINE T finalizeBoth(const T saccum, const Packet& vaccum) const {
    internal::scalar_sum_op<T> sum_op;
    return sum_op(saccum, predux(vaccum));
  }
};

template <typename T, typename Device>
struct reducer_traits<SumReducer<T>, Device> {
  enum {
    Cost = NumTraits<T>::AddCost,
    PacketAccess = PacketType<T, Device>::HasAdd
  };
};


template <typename T> struct MeanReducer
{
  static const bool PacketAccess = packet_traits<T>::HasAdd && !NumTraits<T>::IsInteger;
  static const bool IsStateful = true;

  EIGEN_DEVICE_FUNC EIGEN_STRONG_INLINE
  MeanReducer() : scalarCount_(0), packetCount_(0) { }

  EIGEN_DEVICE_FUNC EIGEN_STRONG_INLINE void reduce(const T t, T* accum) {
    internal::scalar_sum_op<T> sum_op;
    *accum = sum_op(*accum, t);
    scalarCount_++;
  }
  template <typename Packet>
  EIGEN_DEVICE_FUNC EIGEN_STRONG_INLINE void reducePacket(const Packet& p, Packet* accum) {
    (*accum) = padd<Packet>(*accum, p);
    packetCount_++;
  }

  EIGEN_DEVICE_FUNC EIGEN_STRONG_INLINE T initialize() const {
    internal::scalar_cast_op<int, T> conv;
    return conv(0);
  }
  template <typename Packet>
  EIGEN_DEVICE_FUNC EIGEN_STRONG_INLINE Packet initializePacket() const {
    return pset1<Packet>(initialize());
  }
  EIGEN_DEVICE_FUNC EIGEN_STRONG_INLINE T finalize(const T accum) const {
    return accum / scalarCount_;
  }
  template <typename Packet>
  EIGEN_DEVICE_FUNC EIGEN_STRONG_INLINE Packet finalizePacket(const Packet& vaccum) const {
    return pdiv(vaccum, pset1<Packet>(packetCount_));
  }
  template <typename Packet>
  EIGEN_DEVICE_FUNC EIGEN_STRONG_INLINE T finalizeBoth(const T saccum, const Packet& vaccum) const {
    internal::scalar_sum_op<T> sum_op;
    return sum_op(saccum, predux(vaccum)) / (scalarCount_ + packetCount_ * unpacket_traits<Packet>::size);
  }

  protected:
    DenseIndex scalarCount_;
    DenseIndex packetCount_;
};

template <typename T, typename Device>
struct reducer_traits<MeanReducer<T>, Device> {
  enum {
    Cost = NumTraits<T>::AddCost,
    PacketAccess = PacketType<T, Device>::HasAdd
  };
};


template <typename T, bool IsMax = true, bool IsInteger = true>
struct MinMaxBottomValue {
  EIGEN_DEVICE_FUNC static EIGEN_STRONG_INLINE T bottom_value() {
    return Eigen::NumTraits<T>::lowest();
  }
};
template <typename T>
struct MinMaxBottomValue<T, true, false> {
  EIGEN_DEVICE_FUNC static EIGEN_STRONG_INLINE T bottom_value() {
    return -Eigen::NumTraits<T>::infinity();
  }
};
template <typename T>
struct MinMaxBottomValue<T, false, true> {
  EIGEN_DEVICE_FUNC static EIGEN_STRONG_INLINE T bottom_value() {
    return Eigen::NumTraits<T>::highest();
  }
};
template <typename T>
struct MinMaxBottomValue<T, false, false> {
  EIGEN_DEVICE_FUNC static EIGEN_STRONG_INLINE T bottom_value() {
    return Eigen::NumTraits<T>::infinity();
  }
};


template <typename T> struct MaxReducer
{
  static const bool PacketAccess = packet_traits<T>::HasMax;
  static const bool IsStateful = false;

  EIGEN_DEVICE_FUNC EIGEN_STRONG_INLINE void reduce(const T t, T* accum) const {
    if (t > *accum) { *accum = t; }
  }
  template <typename Packet>
  EIGEN_DEVICE_FUNC EIGEN_STRONG_INLINE void reducePacket(const Packet& p, Packet* accum) const {
    (*accum) = pmax<Packet>(*accum, p);
  }
  EIGEN_DEVICE_FUNC EIGEN_STRONG_INLINE T initialize() const {
    return MinMaxBottomValue<T, true, Eigen::NumTraits<T>::IsInteger>::bottom_value();
  }
  template <typename Packet>
  EIGEN_DEVICE_FUNC EIGEN_STRONG_INLINE Packet initializePacket() const {
    return pset1<Packet>(initialize());
  }
  EIGEN_DEVICE_FUNC EIGEN_STRONG_INLINE T finalize(const T accum) const {
    return accum;
  }
  template <typename Packet>
  EIGEN_DEVICE_FUNC EIGEN_STRONG_INLINE Packet finalizePacket(const Packet& vaccum) const {
    return vaccum;
  }
  template <typename Packet>
  EIGEN_DEVICE_FUNC EIGEN_STRONG_INLINE T finalizeBoth(const T saccum, const Packet& vaccum) const {
    return numext::maxi(saccum, predux_max(vaccum));
  }
};

template <typename T, typename Device>
struct reducer_traits<MaxReducer<T>, Device> {
  enum {
    Cost = NumTraits<T>::AddCost,
    PacketAccess = PacketType<T, Device>::HasMax
  };
};


template <typename T> struct MinReducer
{
  static const bool PacketAccess = packet_traits<T>::HasMin;
  static const bool IsStateful = false;

  EIGEN_DEVICE_FUNC EIGEN_STRONG_INLINE void reduce(const T t, T* accum) const {
    if (t < *accum) { *accum = t; }
  }
  template <typename Packet>
  EIGEN_DEVICE_FUNC EIGEN_STRONG_INLINE void reducePacket(const Packet& p, Packet* accum) const {
    (*accum) = pmin<Packet>(*accum, p);
  }
  EIGEN_DEVICE_FUNC EIGEN_STRONG_INLINE T initialize() const {
    return MinMaxBottomValue<T, false, Eigen::NumTraits<T>::IsInteger>::bottom_value();
  }
  template <typename Packet>
  EIGEN_DEVICE_FUNC EIGEN_STRONG_INLINE Packet initializePacket() const {
    return pset1<Packet>(initialize());
  }
  EIGEN_DEVICE_FUNC EIGEN_STRONG_INLINE T finalize(const T accum) const {
    return accum;
  }
  template <typename Packet>
  EIGEN_DEVICE_FUNC EIGEN_STRONG_INLINE Packet finalizePacket(const Packet& vaccum) const {
    return vaccum;
  }
  template <typename Packet>
  EIGEN_DEVICE_FUNC EIGEN_STRONG_INLINE T finalizeBoth(const T saccum, const Packet& vaccum) const {
    return numext::mini(saccum, predux_min(vaccum));
  }
};

template <typename T, typename Device>
struct reducer_traits<MinReducer<T>, Device> {
  enum {
    Cost = NumTraits<T>::AddCost,
    PacketAccess = PacketType<T, Device>::HasMin
  };
};


template <typename T> struct ProdReducer
{
  static const bool PacketAccess = packet_traits<T>::HasMul;
  static const bool IsStateful = false;

  EIGEN_DEVICE_FUNC EIGEN_STRONG_INLINE void reduce(const T t, T* accum) const {
    internal::scalar_product_op<T> prod_op;
    (*accum) = prod_op(*accum, t);
  }
  template <typename Packet>
  EIGEN_DEVICE_FUNC EIGEN_STRONG_INLINE void reducePacket(const Packet& p, Packet* accum) const {
    (*accum) = pmul<Packet>(*accum, p);
  }

  EIGEN_DEVICE_FUNC EIGEN_STRONG_INLINE T initialize() const {
    internal::scalar_cast_op<int, T> conv;
    return conv(1);
  }
  template <typename Packet>
  EIGEN_DEVICE_FUNC EIGEN_STRONG_INLINE Packet initializePacket() const {
    return pset1<Packet>(initialize());
  }
  EIGEN_DEVICE_FUNC EIGEN_STRONG_INLINE T finalize(const T accum) const {
    return accum;
  }
  template <typename Packet>
  EIGEN_DEVICE_FUNC EIGEN_STRONG_INLINE Packet finalizePacket(const Packet& vaccum) const {
    return vaccum;
  }
  template <typename Packet>
  EIGEN_DEVICE_FUNC EIGEN_STRONG_INLINE T finalizeBoth(const T saccum, const Packet& vaccum) const {
    internal::scalar_product_op<T> prod_op;
    return prod_op(saccum, predux_mul(vaccum));
  }
};

template <typename T, typename Device>
struct reducer_traits<ProdReducer<T>, Device> {
  enum {
    Cost = NumTraits<T>::MulCost,
    PacketAccess = PacketType<T, Device>::HasMul
  };
};


struct AndReducer
{
  static const bool PacketAccess = false;
  static const bool IsStateful = false;

  EIGEN_DEVICE_FUNC EIGEN_STRONG_INLINE void reduce(bool t, bool* accum) const {
    *accum = *accum && t;
  }
  EIGEN_DEVICE_FUNC EIGEN_STRONG_INLINE bool initialize() const {
    return true;
  }
  EIGEN_DEVICE_FUNC EIGEN_STRONG_INLINE bool finalize(bool accum) const {
    return accum;
  }
};

template <typename Device>
struct reducer_traits<AndReducer, Device> {
  enum {
    Cost = 1,
    PacketAccess = false
  };
};


struct OrReducer {
  static const bool PacketAccess = false;
  static const bool IsStateful = false;

  EIGEN_DEVICE_FUNC EIGEN_STRONG_INLINE void reduce(bool t, bool* accum) const {
    *accum = *accum || t;
  }
  EIGEN_DEVICE_FUNC EIGEN_STRONG_INLINE bool initialize() const {
    return false;
  }
  EIGEN_DEVICE_FUNC EIGEN_STRONG_INLINE bool finalize(bool accum) const {
    return accum;
  }
};

template <typename Device>
struct reducer_traits<OrReducer, Device> {
  enum {
    Cost = 1,
    PacketAccess = false
  };
};


// Argmin/Argmax reducers
template <typename T> struct ArgMaxTupleReducer
{
  static const bool PacketAccess = false;
  static const bool IsStateful = false;

  EIGEN_DEVICE_FUNC EIGEN_STRONG_INLINE void reduce(const T t, T* accum) const {
    if (t.second > accum->second) { *accum = t; }
  }
  EIGEN_DEVICE_FUNC EIGEN_STRONG_INLINE T initialize() const {
    return T(0, NumTraits<typename T::second_type>::lowest());
  }
  EIGEN_DEVICE_FUNC EIGEN_STRONG_INLINE T finalize(const T& accum) const {
    return accum;
  }
};

template <typename T, typename Device>
struct reducer_traits<ArgMaxTupleReducer<T>, Device> {
  enum {
    Cost = NumTraits<T>::AddCost,
    PacketAccess = false
  };
};


template <typename T> struct ArgMinTupleReducer
{
  static const bool PacketAccess = false;
  static const bool IsStateful = false;

  EIGEN_DEVICE_FUNC EIGEN_STRONG_INLINE void reduce(const T& t, T* accum) const {
    if (t.second < accum->second) { *accum = t; }
  }
  EIGEN_DEVICE_FUNC EIGEN_STRONG_INLINE T initialize() const {
    return T(0, NumTraits<typename T::second_type>::highest());
  }
  EIGEN_DEVICE_FUNC EIGEN_STRONG_INLINE T finalize(const T& accum) const {
    return accum;
  }
};

template <typename T, typename Device>
struct reducer_traits<ArgMinTupleReducer<T>, Device> {
  enum {
    Cost = NumTraits<T>::AddCost,
    PacketAccess = false
  };
};


<<<<<<< HEAD
// Random number generation
namespace {
#if defined(__HIP_DEVICE_COMPILE__) && (__HIP_DEVICE_COMPILE__ == 1)
__device__ int get_random_seed() {
    return clock();
}
#else
static inline int get_random_seed() {
#ifdef _WIN32
    SYSTEMTIME st;
    GetSystemTime(&st);
    return st.wSecond + 1000 * st.wMilliseconds;
#elif defined __APPLE__
    return static_cast<int>(mach_absolute_time());
#else
    timespec ts;
    clock_gettime(CLOCK_REALTIME, &ts);
    return static_cast<int>(ts.tv_nsec);
#endif
}
#endif
}

#if !defined (EIGEN_USE_GPU) || !defined(__HIPCC__) || \
    !defined(__HIP_DEVICE_COMPILE__) || (__HIP_DEVICE_COMPILE__ == 0)
// We're not compiling a hip kernel
template <typename T> class UniformRandomGenerator {

 public:
  static const bool PacketAccess = true;

  UniformRandomGenerator(bool deterministic = true) : m_deterministic(deterministic) {
    if (!deterministic) {
      srand(get_random_seed());
    }
  }
  UniformRandomGenerator(const UniformRandomGenerator& other) {
    m_deterministic = other.m_deterministic;
  }

  T operator()() const {
    return random<T>();
  }
  template<typename PacketType>
  PacketType packetOp() const {
    const int packetSize = internal::unpacket_traits<PacketType>::size;
    EIGEN_ALIGN_MAX T values[packetSize];
    for (int i = 0; i < packetSize; ++i) {
      values[i] = random<T>();
    }
    return internal::pload<PacketType>(values);
  }

 private:
  bool m_deterministic;
};

#if __cplusplus > 199711 || EIGEN_COMP_MSVC >= 1900
template <> class UniformRandomGenerator<float> {
 public:
  static const bool PacketAccess = true;

  UniformRandomGenerator(bool deterministic = true) : m_deterministic(deterministic), m_generator(new std::mt19937()) {
    if (!deterministic) {
      m_generator->seed(get_random_seed());
    }
  }
  UniformRandomGenerator(const UniformRandomGenerator<float>& other) {
    m_generator = new std::mt19937();
    m_generator->seed(other() * UINT_MAX);
    m_deterministic = other.m_deterministic;
  }
  ~UniformRandomGenerator() {
    delete m_generator;
  }

  float operator()() const {
    return m_distribution(*m_generator);
  }
  template<typename PacketType>
  PacketType packetOp() const {
    const int packetSize = internal::unpacket_traits<PacketType>::size;
    EIGEN_ALIGN_MAX float values[packetSize];
    for (int k = 0; k < packetSize; ++k) {
      values[k] = this->operator()();
    }
    return internal::pload<PacketType>(values);
  }

 private:
  UniformRandomGenerator& operator = (const UniformRandomGenerator&);
  // Make sure m_deterministic comes first to match the layout of the cpu
  // version of the code.
  bool m_deterministic;
  std::mt19937* m_generator;
  mutable std::uniform_real_distribution<float> m_distribution;
};

template <> class UniformRandomGenerator<double> {
 public:
  static const bool PacketAccess = true;

  UniformRandomGenerator(bool deterministic = true) : m_deterministic(deterministic), m_generator(new std::mt19937()) {
    if (!deterministic) {
      m_generator->seed(get_random_seed());
    }
  }
  UniformRandomGenerator(const UniformRandomGenerator<double>& other) {
    m_generator = new std::mt19937();
    m_generator->seed(other() * UINT_MAX);
    m_deterministic = other.m_deterministic;
  }
  ~UniformRandomGenerator() {
    delete m_generator;
  }

  double operator()() const {
    return m_distribution(*m_generator);
  }
  template<typename PacketType>
  PacketType packetOp() const {
    const int packetSize = internal::unpacket_traits<PacketType>::size;
    EIGEN_ALIGN_MAX double values[packetSize];
    for (int k = 0; k < packetSize; ++k) {
      values[k] = this->operator()();
    }
    return internal::pload<PacketType>(values);
  }

 private:
  UniformRandomGenerator& operator = (const UniformRandomGenerator&);
  // Make sure m_deterministic comes first to match the layout of the cpu
  // version of the code.
  bool m_deterministic;
  std::mt19937* m_generator;
  mutable std::uniform_real_distribution<double> m_distribution;
};
#endif

#else

// We're compiling a hip kernel
template <typename T> class UniformRandomGenerator;

template <> class UniformRandomGenerator<float> {
 public:
  static const bool PacketAccess = true;

  __device__ UniformRandomGenerator(bool deterministic = true) : m_deterministic(deterministic) {
    const int tid = hipBlockIdx_x * hipBlockDim_x + hipThreadIdx_x;
    const int seed = deterministic ? 0 : get_random_seed();
    curand_init(seed, tid, 0, &m_state);
  }

  __device__ UniformRandomGenerator(const UniformRandomGenerator& other) {
    m_deterministic = other.m_deterministic;
    const int tid = hipBlockIdx_x * hipBlockDim_x + hipThreadIdx_x;
    const int seed = m_deterministic ? 0 : get_random_seed();
     curand_init(seed, tid, 0, &m_state);
  }

  __device__ float operator()() const {
    return curand_uniform(&m_state);
  }
  template<typename PacketType>
  __device__ float4 packetOp() const {
    //EIGEN_STATIC_ASSERT((is_same<PacketType, float4>::value), YOU_MADE_A_PROGRAMMING_MISTAKE);
    //return curand_uniform4(&m_state);
    return make_float4(0, 0, 0, 0);
  }

 private:
  bool m_deterministic;
  mutable curandStatePhilox4_32_10_t m_state;
};

template <> class UniformRandomGenerator<double> {
 public:
  static const bool PacketAccess = true;

  __device__ UniformRandomGenerator(bool deterministic = true) : m_deterministic(deterministic) {
    const int tid = hipBlockIdx_x * hipBlockDim_x + hipThreadIdx_x;
    const int seed = deterministic ? 0 : get_random_seed();
    curand_init(seed, tid, 0, &m_state);
  }
  __device__ UniformRandomGenerator(const UniformRandomGenerator& other) {
    m_deterministic = other.m_deterministic;
    const int tid = hipBlockIdx_x * hipBlockDim_x + hipThreadIdx_x;
    const int seed = m_deterministic ? 0 : get_random_seed();
    curand_init(seed, tid, 0, &m_state);
  }
  __device__ double operator()() const {
    return curand_uniform_double(&m_state);
  }
  template<typename PacketType>
  __device__ double2 packetOp() const {
    EIGEN_STATIC_ASSERT((is_same<PacketType, double2>::value), YOU_MADE_A_PROGRAMMING_MISTAKE);
    return curand_uniform2_double(&m_state);
  }

 private:
  bool m_deterministic;
  mutable curandStatePhilox4_32_10_t m_state;
};

template <> class UniformRandomGenerator<std::complex<float> > {
 public:
  static const bool PacketAccess = false;

  __device__ UniformRandomGenerator(bool deterministic = true) : m_deterministic(deterministic) {
    const int tid = hipBlockIdx_x * hipBlockDim_x + hipThreadIdx_x;
    const int seed = deterministic ? 0 : get_random_seed();
    curand_init(seed, tid, 0, &m_state);
  }
  __device__ UniformRandomGenerator(const UniformRandomGenerator& other) {
    m_deterministic = other.m_deterministic;
    const int tid = hipBlockIdx_x * hipBlockDim_x + hipThreadIdx_x;
    const int seed = m_deterministic ? 0 : get_random_seed();
    curand_init(seed, tid, 0, &m_state);
  }
  __device__ std::complex<float> operator()() const {
    float4 vals = curand_uniform4(&m_state);
    return std::complex<float>(vals.x, vals.y);
  }

 private:
  bool m_deterministic;
  mutable curandStatePhilox4_32_10_t m_state;
};

template <> class UniformRandomGenerator<std::complex<double> > {
 public:
  static const bool PacketAccess = false;

  __device__ UniformRandomGenerator(bool deterministic = true) : m_deterministic(deterministic) {
    const int tid = hipBlockIdx_x * hipBlockDim_x + hipThreadIdx_x;
    const int seed = deterministic ? 0 : get_random_seed();
    curand_init(seed, tid, 0, &m_state);
  }
  __device__ UniformRandomGenerator(const UniformRandomGenerator& other) {
    m_deterministic = other.m_deterministic;
    const int tid = hipBlockIdx_x * hipBlockDim_x + hipThreadIdx_x;
    const int seed = m_deterministic ? 0 : get_random_seed();
    curand_init(seed, tid, 0, &m_state);
  }
  __device__ std::complex<double> operator()() const {
    double2 vals = curand_uniform2_double(&m_state);
    return std::complex<double>(vals.x, vals.y);
  }

 private:
  bool m_deterministic;
  mutable curandStatePhilox4_32_10_t m_state;
};

#endif

template <typename Scalar>
struct functor_traits<UniformRandomGenerator<Scalar> > {
  enum {
    // Rough estimate.
    Cost = 100 * NumTraits<Scalar>::MulCost,
    PacketAccess = UniformRandomGenerator<Scalar>::PacketAccess
  };
};



#if (!defined (EIGEN_USE_GPU) || !defined(__HIPCC__) || \
    !defined(__HIP_DEVICE_COMPILE__) || (__HIP_DEVICE_COMPILE__ == 0)) && \
    (defined(__HCC__) || (defined(__NVCC__) && __cplusplus > 199711 || EIGEN_COMP_MSVC >= 1900))
// We're not compiling a hip kernel
template <typename T> class NormalRandomGenerator {
 public:
  static const bool PacketAccess = true;

  NormalRandomGenerator(bool deterministic = true) : m_deterministic(deterministic), m_distribution(0, 1), m_generator(new std::mt19937()) {
    if (!deterministic) {
      m_generator->seed(get_random_seed());
    }
  }
  NormalRandomGenerator(const NormalRandomGenerator& other)
      : m_deterministic(other.m_deterministic), m_distribution(other.m_distribution), m_generator(new std::mt19937()) {
    m_generator->seed(other() * UINT_MAX);
  }
  ~NormalRandomGenerator() {
    delete m_generator;
  }
  T operator()() const {
    return m_distribution(*m_generator);
  }
  template<typename PacketType>
  PacketType packetOp() const {
    const int packetSize = internal::unpacket_traits<PacketType>::size;
    EIGEN_ALIGN_MAX T values[packetSize];
    for (int i = 0; i < packetSize; ++i) {
      values[i] = m_distribution(*m_generator);
    }
    return internal::pload<PacketType>(values);
  }

 private:
  // No assignment
  NormalRandomGenerator& operator = (const NormalRandomGenerator&);

  bool m_deterministic;
  mutable std::normal_distribution<T> m_distribution;
  std::mt19937* m_generator;
};

#elif defined (EIGEN_USE_GPU) && defined(__HIPCC__) && defined(__HIP_DEVICE_COMPILE__) && (__HIP_DEVICE_COMPILE__ == 1)

// We're compiling a hip kernel
template <typename T> class NormalRandomGenerator;

template <> class NormalRandomGenerator<float> {
 public:
  static const bool PacketAccess = true;

  __device__ NormalRandomGenerator(bool deterministic = true) : m_deterministic(deterministic) {
    const int tid = hipBlockIdx_x * hipBlockDim_x + hipThreadIdx_x;
    const int seed = deterministic ? 0 : get_random_seed();
    curand_init(seed, tid, 0, &m_state);
  }
  __device__ NormalRandomGenerator(const NormalRandomGenerator<float>& other) {
    m_deterministic = other.m_deterministic;
    const int tid = hipBlockIdx_x * hipBlockDim_x + hipThreadIdx_x;
    const int seed = m_deterministic ? 0 : get_random_seed();
    curand_init(seed, tid, 0, &m_state);
  }
  __device__ float operator()() const {
    return curand_normal(&m_state);
  }
  template<typename PacketType>
   __device__ float4 packetOp() const {
    EIGEN_STATIC_ASSERT((is_same<PacketType, float4>::value), YOU_MADE_A_PROGRAMMING_MISTAKE);
    return curand_normal4(&m_state);
  }

 private:
  bool m_deterministic;
  mutable curandStatePhilox4_32_10_t m_state;
};

template <> class NormalRandomGenerator<double> {
 public:
  static const bool PacketAccess = true;

  __device__ NormalRandomGenerator(bool deterministic = true) : m_deterministic(deterministic) {
    const int tid = hipBlockIdx_x * hipBlockDim_x + hipThreadIdx_x;
    const int seed = deterministic ? 0 : get_random_seed();
    curand_init(seed, tid, 0, &m_state);
  }
  __device__ NormalRandomGenerator(const NormalRandomGenerator<double>& other) {
    m_deterministic = other.m_deterministic;
    const int tid = hipBlockIdx_x * hipBlockDim_x + hipThreadIdx_x;
    const int seed = m_deterministic ? 0 : get_random_seed();
    curand_init(seed, tid, 0, &m_state);
  }
  __device__ double operator()() const {
    return curand_normal_double(&m_state);
  }
  template<typename PacketType>
  __device__ double2 packetOp() const {
    EIGEN_STATIC_ASSERT((is_same<PacketType, double2>::value), YOU_MADE_A_PROGRAMMING_MISTAKE);
    return curand_normal2_double(&m_state);
  }

 private:
  bool m_deterministic;
  mutable curandStatePhilox4_32_10_t m_state;
};

template <> class NormalRandomGenerator<std::complex<float> > {
 public:
  static const bool PacketAccess = false;

  __device__ NormalRandomGenerator(bool deterministic = true) : m_deterministic(deterministic) {
    const int tid = hipBlockIdx_x * hipBlockDim_x + hipThreadIdx_x;
    const int seed = deterministic ? 0 : get_random_seed();
    curand_init(seed, tid, 0, &m_state);
  }
  __device__ NormalRandomGenerator(const NormalRandomGenerator& other) {
    m_deterministic = other.m_deterministic;
    const int tid = hipBlockIdx_x * hipBlockDim_x + hipThreadIdx_x;
    const int seed = m_deterministic ? 0 : get_random_seed();
    curand_init(seed, tid, 0, &m_state);
  }
  __device__ std::complex<float> operator()() const {
    float4 vals = curand_normal4(&m_state);
    return std::complex<float>(vals.x, vals.y);
  }

 private:
  bool m_deterministic;
  mutable curandStatePhilox4_32_10_t m_state;
};

template <> class NormalRandomGenerator<std::complex<double> > {
 public:
  static const bool PacketAccess = false;

  __device__ NormalRandomGenerator(bool deterministic = true) : m_deterministic(deterministic) {
    const int tid = hipBlockIdx_x * hipBlockDim_x + hipThreadIdx_x;
    const int seed = deterministic ? 0 : get_random_seed();
    curand_init(seed, tid, 0, &m_state);
  }
  __device__ NormalRandomGenerator(const NormalRandomGenerator& other) {
    m_deterministic = other.m_deterministic;
    const int tid = hipBlockIdx_x * hipBlockDim_x + hipThreadIdx_x;
    const int seed = m_deterministic ? 0 : get_random_seed();
    curand_init(seed, tid, 0, &m_state);
  }
  __device__ std::complex<double> operator()() const {
    double2 vals = curand_normal2_double(&m_state);
    return std::complex<double>(vals.x, vals.y);
  }

 private:
  bool m_deterministic;
  mutable curandStatePhilox4_32_10_t m_state;
};

#else

template <typename T> class NormalRandomGenerator {
 public:
  static const bool PacketAccess = false;
  NormalRandomGenerator(bool deterministic = true) : m_deterministic(deterministic) {}

 private:
  bool m_deterministic;
};

#endif

template <typename Scalar>
struct functor_traits<NormalRandomGenerator<Scalar> > {
  enum {
    // Rough estimate.
    Cost = 100 * NumTraits<Scalar>::MulCost,
    PacketAccess = NormalRandomGenerator<Scalar>::PacketAccess
  };
};


=======
>>>>>>> 9e97af7d
template <typename T, typename Index, size_t NumDims>
class GaussianGenerator {
 public:
  static const bool PacketAccess = false;

  EIGEN_DEVICE_FUNC GaussianGenerator(const array<T, NumDims>& means,
                                      const array<T, NumDims>& std_devs)
      : m_means(means)
  {
    for (size_t i = 0; i < NumDims; ++i) {
      m_two_sigmas[i] = std_devs[i] * std_devs[i] * 2;
    }
  }

  EIGEN_DEVICE_FUNC T operator()(const array<Index, NumDims>& coordinates) const {
    T tmp = T(0);
    for (size_t i = 0; i < NumDims; ++i) {
      T offset = coordinates[i] - m_means[i];
      tmp += offset * offset / m_two_sigmas[i];
    }
    return numext::exp(-tmp);
  }

 private:
  array<T, NumDims> m_means;
  array<T, NumDims> m_two_sigmas;
};

template <typename T, typename Index, size_t NumDims>
struct functor_traits<GaussianGenerator<T, Index, NumDims> > {
  enum {
    Cost = NumDims * (2 * NumTraits<T>::AddCost + NumTraits<T>::MulCost +
                      functor_traits<scalar_quotient_op<T, T> >::Cost) +
           functor_traits<scalar_exp_op<T> >::Cost,
    PacketAccess = GaussianGenerator<T, Index, NumDims>::PacketAccess
  };
};

} // end namespace internal
} // end namespace Eigen

#endif // EIGEN_CXX11_TENSOR_TENSOR_FUNCTORS_H<|MERGE_RESOLUTION|>--- conflicted
+++ resolved
@@ -445,455 +445,452 @@
 };
 
 
-<<<<<<< HEAD
-// Random number generation
-namespace {
-#if defined(__HIP_DEVICE_COMPILE__) && (__HIP_DEVICE_COMPILE__ == 1)
-__device__ int get_random_seed() {
-    return clock();
-}
-#else
-static inline int get_random_seed() {
-#ifdef _WIN32
-    SYSTEMTIME st;
-    GetSystemTime(&st);
-    return st.wSecond + 1000 * st.wMilliseconds;
-#elif defined __APPLE__
-    return static_cast<int>(mach_absolute_time());
-#else
-    timespec ts;
-    clock_gettime(CLOCK_REALTIME, &ts);
-    return static_cast<int>(ts.tv_nsec);
-#endif
-}
-#endif
-}
-
-#if !defined (EIGEN_USE_GPU) || !defined(__HIPCC__) || \
-    !defined(__HIP_DEVICE_COMPILE__) || (__HIP_DEVICE_COMPILE__ == 0)
-// We're not compiling a hip kernel
-template <typename T> class UniformRandomGenerator {
-
- public:
-  static const bool PacketAccess = true;
-
-  UniformRandomGenerator(bool deterministic = true) : m_deterministic(deterministic) {
-    if (!deterministic) {
-      srand(get_random_seed());
-    }
-  }
-  UniformRandomGenerator(const UniformRandomGenerator& other) {
-    m_deterministic = other.m_deterministic;
-  }
-
-  T operator()() const {
-    return random<T>();
-  }
-  template<typename PacketType>
-  PacketType packetOp() const {
-    const int packetSize = internal::unpacket_traits<PacketType>::size;
-    EIGEN_ALIGN_MAX T values[packetSize];
-    for (int i = 0; i < packetSize; ++i) {
-      values[i] = random<T>();
-    }
-    return internal::pload<PacketType>(values);
-  }
-
- private:
-  bool m_deterministic;
-};
-
-#if __cplusplus > 199711 || EIGEN_COMP_MSVC >= 1900
-template <> class UniformRandomGenerator<float> {
- public:
-  static const bool PacketAccess = true;
-
-  UniformRandomGenerator(bool deterministic = true) : m_deterministic(deterministic), m_generator(new std::mt19937()) {
-    if (!deterministic) {
-      m_generator->seed(get_random_seed());
-    }
-  }
-  UniformRandomGenerator(const UniformRandomGenerator<float>& other) {
-    m_generator = new std::mt19937();
-    m_generator->seed(other() * UINT_MAX);
-    m_deterministic = other.m_deterministic;
-  }
-  ~UniformRandomGenerator() {
-    delete m_generator;
-  }
-
-  float operator()() const {
-    return m_distribution(*m_generator);
-  }
-  template<typename PacketType>
-  PacketType packetOp() const {
-    const int packetSize = internal::unpacket_traits<PacketType>::size;
-    EIGEN_ALIGN_MAX float values[packetSize];
-    for (int k = 0; k < packetSize; ++k) {
-      values[k] = this->operator()();
-    }
-    return internal::pload<PacketType>(values);
-  }
-
- private:
-  UniformRandomGenerator& operator = (const UniformRandomGenerator&);
-  // Make sure m_deterministic comes first to match the layout of the cpu
-  // version of the code.
-  bool m_deterministic;
-  std::mt19937* m_generator;
-  mutable std::uniform_real_distribution<float> m_distribution;
-};
-
-template <> class UniformRandomGenerator<double> {
- public:
-  static const bool PacketAccess = true;
-
-  UniformRandomGenerator(bool deterministic = true) : m_deterministic(deterministic), m_generator(new std::mt19937()) {
-    if (!deterministic) {
-      m_generator->seed(get_random_seed());
-    }
-  }
-  UniformRandomGenerator(const UniformRandomGenerator<double>& other) {
-    m_generator = new std::mt19937();
-    m_generator->seed(other() * UINT_MAX);
-    m_deterministic = other.m_deterministic;
-  }
-  ~UniformRandomGenerator() {
-    delete m_generator;
-  }
-
-  double operator()() const {
-    return m_distribution(*m_generator);
-  }
-  template<typename PacketType>
-  PacketType packetOp() const {
-    const int packetSize = internal::unpacket_traits<PacketType>::size;
-    EIGEN_ALIGN_MAX double values[packetSize];
-    for (int k = 0; k < packetSize; ++k) {
-      values[k] = this->operator()();
-    }
-    return internal::pload<PacketType>(values);
-  }
-
- private:
-  UniformRandomGenerator& operator = (const UniformRandomGenerator&);
-  // Make sure m_deterministic comes first to match the layout of the cpu
-  // version of the code.
-  bool m_deterministic;
-  std::mt19937* m_generator;
-  mutable std::uniform_real_distribution<double> m_distribution;
-};
-#endif
-
-#else
-
-// We're compiling a hip kernel
-template <typename T> class UniformRandomGenerator;
-
-template <> class UniformRandomGenerator<float> {
- public:
-  static const bool PacketAccess = true;
-
-  __device__ UniformRandomGenerator(bool deterministic = true) : m_deterministic(deterministic) {
-    const int tid = hipBlockIdx_x * hipBlockDim_x + hipThreadIdx_x;
-    const int seed = deterministic ? 0 : get_random_seed();
-    curand_init(seed, tid, 0, &m_state);
-  }
-
-  __device__ UniformRandomGenerator(const UniformRandomGenerator& other) {
-    m_deterministic = other.m_deterministic;
-    const int tid = hipBlockIdx_x * hipBlockDim_x + hipThreadIdx_x;
-    const int seed = m_deterministic ? 0 : get_random_seed();
-     curand_init(seed, tid, 0, &m_state);
-  }
-
-  __device__ float operator()() const {
-    return curand_uniform(&m_state);
-  }
-  template<typename PacketType>
-  __device__ float4 packetOp() const {
+//// Random number generation
+//namespace {
+//#if defined(__HIP_DEVICE_COMPILE__) && (__HIP_DEVICE_COMPILE__ == 1)
+//__device__ int get_random_seed() {
+    //return clock();
+//}
+//#else
+//static inline int get_random_seed() {
+//#ifdef _WIN32
+    //SYSTEMTIME st;
+    //GetSystemTime(&st);
+    //return st.wSecond + 1000 * st.wMilliseconds;
+//#elif defined __APPLE__
+    //return static_cast<int>(mach_absolute_time());
+//#else
+    //timespec ts;
+    //clock_gettime(CLOCK_REALTIME, &ts);
+    //return static_cast<int>(ts.tv_nsec);
+//#endif
+//}
+//#endif
+//}
+
+//#if !defined (EIGEN_USE_GPU) || !defined(__HIPCC__) || \
+    //!defined(__HIP_DEVICE_COMPILE__) || (__HIP_DEVICE_COMPILE__ == 0)
+//// We're not compiling a hip kernel
+//template <typename T> class UniformRandomGenerator {
+
+ //public:
+  //static const bool PacketAccess = true;
+
+  //UniformRandomGenerator(bool deterministic = true) : m_deterministic(deterministic) {
+    //if (!deterministic) {
+      //srand(get_random_seed());
+    //}
+  //}
+  //UniformRandomGenerator(const UniformRandomGenerator& other) {
+    //m_deterministic = other.m_deterministic;
+  //}
+
+  //T operator()() const {
+    //return random<T>();
+  //}
+  //template<typename PacketType>
+  //PacketType packetOp() const {
+    //const int packetSize = internal::unpacket_traits<PacketType>::size;
+    //EIGEN_ALIGN_MAX T values[packetSize];
+    //for (int i = 0; i < packetSize; ++i) {
+      //values[i] = random<T>();
+    //}
+    //return internal::pload<PacketType>(values);
+  //}
+
+ //private:
+  //bool m_deterministic;
+//};
+
+//#if __cplusplus > 199711 || EIGEN_COMP_MSVC >= 1900
+//template <> class UniformRandomGenerator<float> {
+ //public:
+  //static const bool PacketAccess = true;
+
+  //UniformRandomGenerator(bool deterministic = true) : m_deterministic(deterministic), m_generator(new std::mt19937()) {
+    //if (!deterministic) {
+      //m_generator->seed(get_random_seed());
+    //}
+  //}
+  //UniformRandomGenerator(const UniformRandomGenerator<float>& other) {
+    //m_generator = new std::mt19937();
+    //m_generator->seed(other() * UINT_MAX);
+    //m_deterministic = other.m_deterministic;
+  //}
+  //~UniformRandomGenerator() {
+    //delete m_generator;
+  //}
+
+  //float operator()() const {
+    //return m_distribution(*m_generator);
+  //}
+  //template<typename PacketType>
+  //PacketType packetOp() const {
+    //const int packetSize = internal::unpacket_traits<PacketType>::size;
+    //EIGEN_ALIGN_MAX float values[packetSize];
+    //for (int k = 0; k < packetSize; ++k) {
+      //values[k] = this->operator()();
+    //}
+    //return internal::pload<PacketType>(values);
+  //}
+
+ //private:
+  //UniformRandomGenerator& operator = (const UniformRandomGenerator&);
+  //// Make sure m_deterministic comes first to match the layout of the cpu
+  //// version of the code.
+  //bool m_deterministic;
+  //std::mt19937* m_generator;
+  //mutable std::uniform_real_distribution<float> m_distribution;
+//};
+
+//template <> class UniformRandomGenerator<double> {
+ //public:
+  //static const bool PacketAccess = true;
+
+  //UniformRandomGenerator(bool deterministic = true) : m_deterministic(deterministic), m_generator(new std::mt19937()) {
+    //if (!deterministic) {
+      //m_generator->seed(get_random_seed());
+    //}
+  //}
+  //UniformRandomGenerator(const UniformRandomGenerator<double>& other) {
+    //m_generator = new std::mt19937();
+    //m_generator->seed(other() * UINT_MAX);
+    //m_deterministic = other.m_deterministic;
+  //}
+  //~UniformRandomGenerator() {
+    //delete m_generator;
+  //}
+
+  //double operator()() const {
+    //return m_distribution(*m_generator);
+  //}
+  //template<typename PacketType>
+  //PacketType packetOp() const {
+    //const int packetSize = internal::unpacket_traits<PacketType>::size;
+    //EIGEN_ALIGN_MAX double values[packetSize];
+    //for (int k = 0; k < packetSize; ++k) {
+      //values[k] = this->operator()();
+    //}
+    //return internal::pload<PacketType>(values);
+  //}
+
+ //private:
+  //UniformRandomGenerator& operator = (const UniformRandomGenerator&);
+  //// Make sure m_deterministic comes first to match the layout of the cpu
+  //// version of the code.
+  //bool m_deterministic;
+  //std::mt19937* m_generator;
+  //mutable std::uniform_real_distribution<double> m_distribution;
+//};
+//#endif
+
+//#else
+
+//// We're compiling a hip kernel
+//template <typename T> class UniformRandomGenerator;
+
+//template <> class UniformRandomGenerator<float> {
+ //public:
+  //static const bool PacketAccess = true;
+
+  //__device__ UniformRandomGenerator(bool deterministic = true) : m_deterministic(deterministic) {
+    //const int tid = hipBlockIdx_x * hipBlockDim_x + hipThreadIdx_x;
+    //const int seed = deterministic ? 0 : get_random_seed();
+    //curand_init(seed, tid, 0, &m_state);
+  //}
+
+  //__device__ UniformRandomGenerator(const UniformRandomGenerator& other) {
+    //m_deterministic = other.m_deterministic;
+    //const int tid = hipBlockIdx_x * hipBlockDim_x + hipThreadIdx_x;
+    //const int seed = m_deterministic ? 0 : get_random_seed();
+     //curand_init(seed, tid, 0, &m_state);
+  //}
+
+  //__device__ float operator()() const {
+    //return curand_uniform(&m_state);
+  //}
+  //template<typename PacketType>
+  //__device__ float4 packetOp() const {
+    ////EIGEN_STATIC_ASSERT((is_same<PacketType, float4>::value), YOU_MADE_A_PROGRAMMING_MISTAKE);
+    ////return curand_uniform4(&m_state);
+    //return make_float4(0, 0, 0, 0);
+  //}
+
+ //private:
+  //bool m_deterministic;
+  //mutable curandStatePhilox4_32_10_t m_state;
+//};
+
+//template <> class UniformRandomGenerator<double> {
+ //public:
+  //static const bool PacketAccess = true;
+
+  //__device__ UniformRandomGenerator(bool deterministic = true) : m_deterministic(deterministic) {
+    //const int tid = hipBlockIdx_x * hipBlockDim_x + hipThreadIdx_x;
+    //const int seed = deterministic ? 0 : get_random_seed();
+    //curand_init(seed, tid, 0, &m_state);
+  //}
+  //__device__ UniformRandomGenerator(const UniformRandomGenerator& other) {
+    //m_deterministic = other.m_deterministic;
+    //const int tid = hipBlockIdx_x * hipBlockDim_x + hipThreadIdx_x;
+    //const int seed = m_deterministic ? 0 : get_random_seed();
+    //curand_init(seed, tid, 0, &m_state);
+  //}
+  //__device__ double operator()() const {
+    //return curand_uniform_double(&m_state);
+  //}
+  //template<typename PacketType>
+  //__device__ double2 packetOp() const {
+    //EIGEN_STATIC_ASSERT((is_same<PacketType, double2>::value), YOU_MADE_A_PROGRAMMING_MISTAKE);
+    //return curand_uniform2_double(&m_state);
+  //}
+
+ //private:
+  //bool m_deterministic;
+  //mutable curandStatePhilox4_32_10_t m_state;
+//};
+
+//template <> class UniformRandomGenerator<std::complex<float> > {
+ //public:
+  //static const bool PacketAccess = false;
+
+  //__device__ UniformRandomGenerator(bool deterministic = true) : m_deterministic(deterministic) {
+    //const int tid = hipBlockIdx_x * hipBlockDim_x + hipThreadIdx_x;
+    //const int seed = deterministic ? 0 : get_random_seed();
+    //curand_init(seed, tid, 0, &m_state);
+  //}
+  //__device__ UniformRandomGenerator(const UniformRandomGenerator& other) {
+    //m_deterministic = other.m_deterministic;
+    //const int tid = hipBlockIdx_x * hipBlockDim_x + hipThreadIdx_x;
+    //const int seed = m_deterministic ? 0 : get_random_seed();
+    //curand_init(seed, tid, 0, &m_state);
+  //}
+  //__device__ std::complex<float> operator()() const {
+    //float4 vals = curand_uniform4(&m_state);
+    //return std::complex<float>(vals.x, vals.y);
+  //}
+
+ //private:
+  //bool m_deterministic;
+  //mutable curandStatePhilox4_32_10_t m_state;
+//};
+
+//template <> class UniformRandomGenerator<std::complex<double> > {
+ //public:
+  //static const bool PacketAccess = false;
+
+  //__device__ UniformRandomGenerator(bool deterministic = true) : m_deterministic(deterministic) {
+    //const int tid = hipBlockIdx_x * hipBlockDim_x + hipThreadIdx_x;
+    //const int seed = deterministic ? 0 : get_random_seed();
+    //curand_init(seed, tid, 0, &m_state);
+  //}
+  //__device__ UniformRandomGenerator(const UniformRandomGenerator& other) {
+    //m_deterministic = other.m_deterministic;
+    //const int tid = hipBlockIdx_x * hipBlockDim_x + hipThreadIdx_x;
+    //const int seed = m_deterministic ? 0 : get_random_seed();
+    //curand_init(seed, tid, 0, &m_state);
+  //}
+  //__device__ std::complex<double> operator()() const {
+    //double2 vals = curand_uniform2_double(&m_state);
+    //return std::complex<double>(vals.x, vals.y);
+  //}
+
+ //private:
+  //bool m_deterministic;
+  //mutable curandStatePhilox4_32_10_t m_state;
+//};
+
+//#endif
+
+//template <typename Scalar>
+//struct functor_traits<UniformRandomGenerator<Scalar> > {
+  //enum {
+    //// Rough estimate.
+    //Cost = 100 * NumTraits<Scalar>::MulCost,
+    //PacketAccess = UniformRandomGenerator<Scalar>::PacketAccess
+  //};
+//};
+
+
+
+//#if (!defined (EIGEN_USE_GPU) || !defined(__HIPCC__) || \
+    //!defined(__HIP_DEVICE_COMPILE__) || (__HIP_DEVICE_COMPILE__ == 0)) && \
+    //(defined(__HCC__) || (defined(__NVCC__) && __cplusplus > 199711 || EIGEN_COMP_MSVC >= 1900))
+//// We're not compiling a hip kernel
+//template <typename T> class NormalRandomGenerator {
+ //public:
+  //static const bool PacketAccess = true;
+
+  //NormalRandomGenerator(bool deterministic = true) : m_deterministic(deterministic), m_distribution(0, 1), m_generator(new std::mt19937()) {
+    //if (!deterministic) {
+      //m_generator->seed(get_random_seed());
+    //}
+  //}
+  //NormalRandomGenerator(const NormalRandomGenerator& other)
+      //: m_deterministic(other.m_deterministic), m_distribution(other.m_distribution), m_generator(new std::mt19937()) {
+    //m_generator->seed(other() * UINT_MAX);
+  //}
+  //~NormalRandomGenerator() {
+    //delete m_generator;
+  //}
+  //T operator()() const {
+    //return m_distribution(*m_generator);
+  //}
+  //template<typename PacketType>
+  //PacketType packetOp() const {
+    //const int packetSize = internal::unpacket_traits<PacketType>::size;
+    //EIGEN_ALIGN_MAX T values[packetSize];
+    //for (int i = 0; i < packetSize; ++i) {
+      //values[i] = m_distribution(*m_generator);
+    //}
+    //return internal::pload<PacketType>(values);
+  //}
+
+ //private:
+  //// No assignment
+  //NormalRandomGenerator& operator = (const NormalRandomGenerator&);
+
+  //bool m_deterministic;
+  //mutable std::normal_distribution<T> m_distribution;
+  //std::mt19937* m_generator;
+//};
+
+//#elif defined (EIGEN_USE_GPU) && defined(__HIPCC__) && defined(__HIP_DEVICE_COMPILE__) && (__HIP_DEVICE_COMPILE__ == 1)
+
+//// We're compiling a hip kernel
+//template <typename T> class NormalRandomGenerator;
+
+//template <> class NormalRandomGenerator<float> {
+ //public:
+  //static const bool PacketAccess = true;
+
+  //__device__ NormalRandomGenerator(bool deterministic = true) : m_deterministic(deterministic) {
+    //const int tid = hipBlockIdx_x * hipBlockDim_x + hipThreadIdx_x;
+    //const int seed = deterministic ? 0 : get_random_seed();
+    //curand_init(seed, tid, 0, &m_state);
+  //}
+  //__device__ NormalRandomGenerator(const NormalRandomGenerator<float>& other) {
+    //m_deterministic = other.m_deterministic;
+    //const int tid = hipBlockIdx_x * hipBlockDim_x + hipThreadIdx_x;
+    //const int seed = m_deterministic ? 0 : get_random_seed();
+    //curand_init(seed, tid, 0, &m_state);
+  //}
+  //__device__ float operator()() const {
+    //return curand_normal(&m_state);
+  //}
+  //template<typename PacketType>
+   //__device__ float4 packetOp() const {
     //EIGEN_STATIC_ASSERT((is_same<PacketType, float4>::value), YOU_MADE_A_PROGRAMMING_MISTAKE);
-    //return curand_uniform4(&m_state);
-    return make_float4(0, 0, 0, 0);
-  }
-
- private:
-  bool m_deterministic;
-  mutable curandStatePhilox4_32_10_t m_state;
-};
-
-template <> class UniformRandomGenerator<double> {
- public:
-  static const bool PacketAccess = true;
-
-  __device__ UniformRandomGenerator(bool deterministic = true) : m_deterministic(deterministic) {
-    const int tid = hipBlockIdx_x * hipBlockDim_x + hipThreadIdx_x;
-    const int seed = deterministic ? 0 : get_random_seed();
-    curand_init(seed, tid, 0, &m_state);
-  }
-  __device__ UniformRandomGenerator(const UniformRandomGenerator& other) {
-    m_deterministic = other.m_deterministic;
-    const int tid = hipBlockIdx_x * hipBlockDim_x + hipThreadIdx_x;
-    const int seed = m_deterministic ? 0 : get_random_seed();
-    curand_init(seed, tid, 0, &m_state);
-  }
-  __device__ double operator()() const {
-    return curand_uniform_double(&m_state);
-  }
-  template<typename PacketType>
-  __device__ double2 packetOp() const {
-    EIGEN_STATIC_ASSERT((is_same<PacketType, double2>::value), YOU_MADE_A_PROGRAMMING_MISTAKE);
-    return curand_uniform2_double(&m_state);
-  }
-
- private:
-  bool m_deterministic;
-  mutable curandStatePhilox4_32_10_t m_state;
-};
-
-template <> class UniformRandomGenerator<std::complex<float> > {
- public:
-  static const bool PacketAccess = false;
-
-  __device__ UniformRandomGenerator(bool deterministic = true) : m_deterministic(deterministic) {
-    const int tid = hipBlockIdx_x * hipBlockDim_x + hipThreadIdx_x;
-    const int seed = deterministic ? 0 : get_random_seed();
-    curand_init(seed, tid, 0, &m_state);
-  }
-  __device__ UniformRandomGenerator(const UniformRandomGenerator& other) {
-    m_deterministic = other.m_deterministic;
-    const int tid = hipBlockIdx_x * hipBlockDim_x + hipThreadIdx_x;
-    const int seed = m_deterministic ? 0 : get_random_seed();
-    curand_init(seed, tid, 0, &m_state);
-  }
-  __device__ std::complex<float> operator()() const {
-    float4 vals = curand_uniform4(&m_state);
-    return std::complex<float>(vals.x, vals.y);
-  }
-
- private:
-  bool m_deterministic;
-  mutable curandStatePhilox4_32_10_t m_state;
-};
-
-template <> class UniformRandomGenerator<std::complex<double> > {
- public:
-  static const bool PacketAccess = false;
-
-  __device__ UniformRandomGenerator(bool deterministic = true) : m_deterministic(deterministic) {
-    const int tid = hipBlockIdx_x * hipBlockDim_x + hipThreadIdx_x;
-    const int seed = deterministic ? 0 : get_random_seed();
-    curand_init(seed, tid, 0, &m_state);
-  }
-  __device__ UniformRandomGenerator(const UniformRandomGenerator& other) {
-    m_deterministic = other.m_deterministic;
-    const int tid = hipBlockIdx_x * hipBlockDim_x + hipThreadIdx_x;
-    const int seed = m_deterministic ? 0 : get_random_seed();
-    curand_init(seed, tid, 0, &m_state);
-  }
-  __device__ std::complex<double> operator()() const {
-    double2 vals = curand_uniform2_double(&m_state);
-    return std::complex<double>(vals.x, vals.y);
-  }
-
- private:
-  bool m_deterministic;
-  mutable curandStatePhilox4_32_10_t m_state;
-};
-
-#endif
-
-template <typename Scalar>
-struct functor_traits<UniformRandomGenerator<Scalar> > {
-  enum {
-    // Rough estimate.
-    Cost = 100 * NumTraits<Scalar>::MulCost,
-    PacketAccess = UniformRandomGenerator<Scalar>::PacketAccess
-  };
-};
-
-
-
-#if (!defined (EIGEN_USE_GPU) || !defined(__HIPCC__) || \
-    !defined(__HIP_DEVICE_COMPILE__) || (__HIP_DEVICE_COMPILE__ == 0)) && \
-    (defined(__HCC__) || (defined(__NVCC__) && __cplusplus > 199711 || EIGEN_COMP_MSVC >= 1900))
-// We're not compiling a hip kernel
-template <typename T> class NormalRandomGenerator {
- public:
-  static const bool PacketAccess = true;
-
-  NormalRandomGenerator(bool deterministic = true) : m_deterministic(deterministic), m_distribution(0, 1), m_generator(new std::mt19937()) {
-    if (!deterministic) {
-      m_generator->seed(get_random_seed());
-    }
-  }
-  NormalRandomGenerator(const NormalRandomGenerator& other)
-      : m_deterministic(other.m_deterministic), m_distribution(other.m_distribution), m_generator(new std::mt19937()) {
-    m_generator->seed(other() * UINT_MAX);
-  }
-  ~NormalRandomGenerator() {
-    delete m_generator;
-  }
-  T operator()() const {
-    return m_distribution(*m_generator);
-  }
-  template<typename PacketType>
-  PacketType packetOp() const {
-    const int packetSize = internal::unpacket_traits<PacketType>::size;
-    EIGEN_ALIGN_MAX T values[packetSize];
-    for (int i = 0; i < packetSize; ++i) {
-      values[i] = m_distribution(*m_generator);
-    }
-    return internal::pload<PacketType>(values);
-  }
-
- private:
-  // No assignment
-  NormalRandomGenerator& operator = (const NormalRandomGenerator&);
-
-  bool m_deterministic;
-  mutable std::normal_distribution<T> m_distribution;
-  std::mt19937* m_generator;
-};
-
-#elif defined (EIGEN_USE_GPU) && defined(__HIPCC__) && defined(__HIP_DEVICE_COMPILE__) && (__HIP_DEVICE_COMPILE__ == 1)
-
-// We're compiling a hip kernel
-template <typename T> class NormalRandomGenerator;
-
-template <> class NormalRandomGenerator<float> {
- public:
-  static const bool PacketAccess = true;
-
-  __device__ NormalRandomGenerator(bool deterministic = true) : m_deterministic(deterministic) {
-    const int tid = hipBlockIdx_x * hipBlockDim_x + hipThreadIdx_x;
-    const int seed = deterministic ? 0 : get_random_seed();
-    curand_init(seed, tid, 0, &m_state);
-  }
-  __device__ NormalRandomGenerator(const NormalRandomGenerator<float>& other) {
-    m_deterministic = other.m_deterministic;
-    const int tid = hipBlockIdx_x * hipBlockDim_x + hipThreadIdx_x;
-    const int seed = m_deterministic ? 0 : get_random_seed();
-    curand_init(seed, tid, 0, &m_state);
-  }
-  __device__ float operator()() const {
-    return curand_normal(&m_state);
-  }
-  template<typename PacketType>
-   __device__ float4 packetOp() const {
-    EIGEN_STATIC_ASSERT((is_same<PacketType, float4>::value), YOU_MADE_A_PROGRAMMING_MISTAKE);
-    return curand_normal4(&m_state);
-  }
-
- private:
-  bool m_deterministic;
-  mutable curandStatePhilox4_32_10_t m_state;
-};
-
-template <> class NormalRandomGenerator<double> {
- public:
-  static const bool PacketAccess = true;
-
-  __device__ NormalRandomGenerator(bool deterministic = true) : m_deterministic(deterministic) {
-    const int tid = hipBlockIdx_x * hipBlockDim_x + hipThreadIdx_x;
-    const int seed = deterministic ? 0 : get_random_seed();
-    curand_init(seed, tid, 0, &m_state);
-  }
-  __device__ NormalRandomGenerator(const NormalRandomGenerator<double>& other) {
-    m_deterministic = other.m_deterministic;
-    const int tid = hipBlockIdx_x * hipBlockDim_x + hipThreadIdx_x;
-    const int seed = m_deterministic ? 0 : get_random_seed();
-    curand_init(seed, tid, 0, &m_state);
-  }
-  __device__ double operator()() const {
-    return curand_normal_double(&m_state);
-  }
-  template<typename PacketType>
-  __device__ double2 packetOp() const {
-    EIGEN_STATIC_ASSERT((is_same<PacketType, double2>::value), YOU_MADE_A_PROGRAMMING_MISTAKE);
-    return curand_normal2_double(&m_state);
-  }
-
- private:
-  bool m_deterministic;
-  mutable curandStatePhilox4_32_10_t m_state;
-};
-
-template <> class NormalRandomGenerator<std::complex<float> > {
- public:
-  static const bool PacketAccess = false;
-
-  __device__ NormalRandomGenerator(bool deterministic = true) : m_deterministic(deterministic) {
-    const int tid = hipBlockIdx_x * hipBlockDim_x + hipThreadIdx_x;
-    const int seed = deterministic ? 0 : get_random_seed();
-    curand_init(seed, tid, 0, &m_state);
-  }
-  __device__ NormalRandomGenerator(const NormalRandomGenerator& other) {
-    m_deterministic = other.m_deterministic;
-    const int tid = hipBlockIdx_x * hipBlockDim_x + hipThreadIdx_x;
-    const int seed = m_deterministic ? 0 : get_random_seed();
-    curand_init(seed, tid, 0, &m_state);
-  }
-  __device__ std::complex<float> operator()() const {
-    float4 vals = curand_normal4(&m_state);
-    return std::complex<float>(vals.x, vals.y);
-  }
-
- private:
-  bool m_deterministic;
-  mutable curandStatePhilox4_32_10_t m_state;
-};
-
-template <> class NormalRandomGenerator<std::complex<double> > {
- public:
-  static const bool PacketAccess = false;
-
-  __device__ NormalRandomGenerator(bool deterministic = true) : m_deterministic(deterministic) {
-    const int tid = hipBlockIdx_x * hipBlockDim_x + hipThreadIdx_x;
-    const int seed = deterministic ? 0 : get_random_seed();
-    curand_init(seed, tid, 0, &m_state);
-  }
-  __device__ NormalRandomGenerator(const NormalRandomGenerator& other) {
-    m_deterministic = other.m_deterministic;
-    const int tid = hipBlockIdx_x * hipBlockDim_x + hipThreadIdx_x;
-    const int seed = m_deterministic ? 0 : get_random_seed();
-    curand_init(seed, tid, 0, &m_state);
-  }
-  __device__ std::complex<double> operator()() const {
-    double2 vals = curand_normal2_double(&m_state);
-    return std::complex<double>(vals.x, vals.y);
-  }
-
- private:
-  bool m_deterministic;
-  mutable curandStatePhilox4_32_10_t m_state;
-};
-
-#else
-
-template <typename T> class NormalRandomGenerator {
- public:
-  static const bool PacketAccess = false;
-  NormalRandomGenerator(bool deterministic = true) : m_deterministic(deterministic) {}
-
- private:
-  bool m_deterministic;
-};
-
-#endif
-
-template <typename Scalar>
-struct functor_traits<NormalRandomGenerator<Scalar> > {
-  enum {
-    // Rough estimate.
-    Cost = 100 * NumTraits<Scalar>::MulCost,
-    PacketAccess = NormalRandomGenerator<Scalar>::PacketAccess
-  };
-};
-
-
-=======
->>>>>>> 9e97af7d
+    //return curand_normal4(&m_state);
+  //}
+
+ //private:
+  //bool m_deterministic;
+  //mutable curandStatePhilox4_32_10_t m_state;
+//};
+
+//template <> class NormalRandomGenerator<double> {
+ //public:
+  //static const bool PacketAccess = true;
+
+  //__device__ NormalRandomGenerator(bool deterministic = true) : m_deterministic(deterministic) {
+    //const int tid = hipBlockIdx_x * hipBlockDim_x + hipThreadIdx_x;
+    //const int seed = deterministic ? 0 : get_random_seed();
+    //curand_init(seed, tid, 0, &m_state);
+  //}
+  //__device__ NormalRandomGenerator(const NormalRandomGenerator<double>& other) {
+    //m_deterministic = other.m_deterministic;
+    //const int tid = hipBlockIdx_x * hipBlockDim_x + hipThreadIdx_x;
+    //const int seed = m_deterministic ? 0 : get_random_seed();
+    //curand_init(seed, tid, 0, &m_state);
+  //}
+  //__device__ double operator()() const {
+    //return curand_normal_double(&m_state);
+  //}
+  //template<typename PacketType>
+  //__device__ double2 packetOp() const {
+    //EIGEN_STATIC_ASSERT((is_same<PacketType, double2>::value), YOU_MADE_A_PROGRAMMING_MISTAKE);
+    //return curand_normal2_double(&m_state);
+  //}
+
+ //private:
+  //bool m_deterministic;
+  //mutable curandStatePhilox4_32_10_t m_state;
+//};
+
+//template <> class NormalRandomGenerator<std::complex<float> > {
+ //public:
+  //static const bool PacketAccess = false;
+
+  //__device__ NormalRandomGenerator(bool deterministic = true) : m_deterministic(deterministic) {
+    //const int tid = hipBlockIdx_x * hipBlockDim_x + hipThreadIdx_x;
+    //const int seed = deterministic ? 0 : get_random_seed();
+    //curand_init(seed, tid, 0, &m_state);
+  //}
+  //__device__ NormalRandomGenerator(const NormalRandomGenerator& other) {
+    //m_deterministic = other.m_deterministic;
+    //const int tid = hipBlockIdx_x * hipBlockDim_x + hipThreadIdx_x;
+    //const int seed = m_deterministic ? 0 : get_random_seed();
+    //curand_init(seed, tid, 0, &m_state);
+  //}
+  //__device__ std::complex<float> operator()() const {
+    //float4 vals = curand_normal4(&m_state);
+    //return std::complex<float>(vals.x, vals.y);
+  //}
+
+ //private:
+  //bool m_deterministic;
+  //mutable curandStatePhilox4_32_10_t m_state;
+//};
+
+//template <> class NormalRandomGenerator<std::complex<double> > {
+ //public:
+  //static const bool PacketAccess = false;
+
+  //__device__ NormalRandomGenerator(bool deterministic = true) : m_deterministic(deterministic) {
+    //const int tid = hipBlockIdx_x * hipBlockDim_x + hipThreadIdx_x;
+    //const int seed = deterministic ? 0 : get_random_seed();
+    //curand_init(seed, tid, 0, &m_state);
+  //}
+  //__device__ NormalRandomGenerator(const NormalRandomGenerator& other) {
+    //m_deterministic = other.m_deterministic;
+    //const int tid = hipBlockIdx_x * hipBlockDim_x + hipThreadIdx_x;
+    //const int seed = m_deterministic ? 0 : get_random_seed();
+    //curand_init(seed, tid, 0, &m_state);
+  //}
+  //__device__ std::complex<double> operator()() const {
+    //double2 vals = curand_normal2_double(&m_state);
+    //return std::complex<double>(vals.x, vals.y);
+  //}
+
+ //private:
+  //bool m_deterministic;
+  //mutable curandStatePhilox4_32_10_t m_state;
+//};
+
+//#else
+
+//template <typename T> class NormalRandomGenerator {
+ //public:
+  //static const bool PacketAccess = false;
+  //NormalRandomGenerator(bool deterministic = true) : m_deterministic(deterministic) {}
+
+ //private:
+  //bool m_deterministic;
+//};
+
+//#endif
+
+//template <typename Scalar>
+//struct functor_traits<NormalRandomGenerator<Scalar> > {
+  //enum {
+    //// Rough estimate.
+    //Cost = 100 * NumTraits<Scalar>::MulCost,
+    //PacketAccess = NormalRandomGenerator<Scalar>::PacketAccess
+  //};
+//};
+
+
 template <typename T, typename Index, size_t NumDims>
 class GaussianGenerator {
  public:
