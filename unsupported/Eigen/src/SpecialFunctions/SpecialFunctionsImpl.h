// This file is part of Eigen, a lightweight C++ template library
// for linear algebra.
//
// Copyright (C) 2015 Eugene Brevdo <ebrevdo@gmail.com>
//
// This Source Code Form is subject to the terms of the Mozilla
// Public License v. 2.0. If a copy of the MPL was not distributed
// with this file, You can obtain one at http://mozilla.org/MPL/2.0/.

#ifndef EIGEN_SPECIAL_FUNCTIONS_H
#define EIGEN_SPECIAL_FUNCTIONS_H

namespace Eigen {
namespace internal {

//  Parts of this code are based on the Cephes Math Library.
//
//  Cephes Math Library Release 2.8:  June, 2000
//  Copyright 1984, 1987, 1992, 2000 by Stephen L. Moshier
//
//  Permission has been kindly provided by the original author
//  to incorporate the Cephes software into the Eigen codebase:
//
//    From: Stephen Moshier
//    To: Eugene Brevdo
//    Subject: Re: Permission to wrap several cephes functions in Eigen
//
//    Hello Eugene,
//
//    Thank you for writing.
//
//    If your licensing is similar to BSD, the formal way that has been
//    handled is simply to add a statement to the effect that you are incorporating
//    the Cephes software by permission of the author.
//
//    Good luck with your project,
//    Steve

namespace cephes {

/* polevl (modified for Eigen)
 *
 *      Evaluate polynomial
 *
 *
 *
 * SYNOPSIS:
 *
 * int N;
 * Scalar x, y, coef[N+1];
 *
 * y = polevl<decltype(x), N>( x, coef);
 *
 *
 *
 * DESCRIPTION:
 *
 * Evaluates polynomial of degree N:
 *
 *                     2          N
 * y  =  C  + C x + C x  +...+ C x
 *        0    1     2          N
 *
 * Coefficients are stored in reverse order:
 *
 * coef[0] = C  , ..., coef[N] = C  .
 *            N                   0
 *
 *  The function p1evl() assumes that coef[N] = 1.0 and is
 * omitted from the array.  Its calling arguments are
 * otherwise the same as polevl().
 *
 *
 * The Eigen implementation is templatized.  For best speed, store
 * coef as a const array (constexpr), e.g.
 *
 * const double coef[] = {1.0, 2.0, 3.0, ...};
 *
 */
template <typename Scalar, int N>
struct polevl {
  EIGEN_DEVICE_FUNC
  static EIGEN_STRONG_INLINE Scalar run(const Scalar x, const Scalar coef[]) {
    EIGEN_STATIC_ASSERT((N > 0), YOU_MADE_A_PROGRAMMING_MISTAKE);

    return polevl<Scalar, N - 1>::run(x, coef) * x + coef[N];
  }
};

template <typename Scalar>
struct polevl<Scalar, 0> {
  EIGEN_DEVICE_FUNC
  static EIGEN_STRONG_INLINE Scalar run(const Scalar, const Scalar coef[]) {
    return coef[0];
  }
};

}  // end namespace cephes

/****************************************************************************
 * Implementation of lgamma, requires C++11/C99                             *
 ****************************************************************************/

template <typename Scalar>
struct lgamma_impl {
  EIGEN_DEVICE_FUNC
  static EIGEN_STRONG_INLINE Scalar run(const Scalar) {
    EIGEN_STATIC_ASSERT((internal::is_same<Scalar, Scalar>::value == false),
                        THIS_TYPE_IS_NOT_SUPPORTED);
    return Scalar(0);
  }
};

template <typename Scalar>
struct lgamma_retval {
  typedef Scalar type;
};

#if EIGEN_HAS_C99_MATH
template <>
struct lgamma_impl<float> {
  EIGEN_DEVICE_FUNC
  static EIGEN_STRONG_INLINE float run(float x) {
<<<<<<< HEAD
#if !defined(__HIP_DEVICE_COMPILE__) && (defined(_BSD_SOURCE) || defined(_SVID_SOURCE)) && !defined(__APPLE__)
    int signgam;
    return ::lgammaf_r(x, &signgam);
=======
#if !defined(__CUDA_ARCH__) && (defined(_BSD_SOURCE) || defined(_SVID_SOURCE)) && !defined(__APPLE__)
    int dummy;
    return ::lgammaf_r(x, &dummy);
>>>>>>> a46d2e73
#else
    return ::lgammaf(x);
#endif
  }
};

template <>
struct lgamma_impl<double> {
  EIGEN_DEVICE_FUNC
  static EIGEN_STRONG_INLINE double run(double x) {
<<<<<<< HEAD
#if !defined(__HIP_DEVICE_COMPILE__) && (defined(_BSD_SOURCE) || defined(_SVID_SOURCE)) && !defined(__APPLE__)
    int signgam;
    return ::lgamma_r(x, &signgam);
=======
#if !defined(__CUDA_ARCH__) && (defined(_BSD_SOURCE) || defined(_SVID_SOURCE)) && !defined(__APPLE__)
    int dummy;
    return ::lgamma_r(x, &dummy);
>>>>>>> a46d2e73
#else
    return ::lgamma(x);
#endif
  }
};
#endif

/****************************************************************************
 * Implementation of digamma (psi), based on Cephes                         *
 ****************************************************************************/

template <typename Scalar>
struct digamma_retval {
  typedef Scalar type;
};

/*
 *
 * Polynomial evaluation helper for the Psi (digamma) function.
 *
 * digamma_impl_maybe_poly::run(s) evaluates the asymptotic Psi expansion for
 * input Scalar s, assuming s is above 10.0.
 *
 * If s is above a certain threshold for the given Scalar type, zero
 * is returned.  Otherwise the polynomial is evaluated with enough
 * coefficients for results matching Scalar machine precision.
 *
 *
 */
template <typename Scalar>
struct digamma_impl_maybe_poly {
  EIGEN_DEVICE_FUNC
  static EIGEN_STRONG_INLINE Scalar run(const Scalar) {
    EIGEN_STATIC_ASSERT((internal::is_same<Scalar, Scalar>::value == false),
                        THIS_TYPE_IS_NOT_SUPPORTED);
    return Scalar(0);
  }
};


template <>
struct digamma_impl_maybe_poly<float> {
  EIGEN_DEVICE_FUNC
  static EIGEN_STRONG_INLINE float run(const float s) {
    const float A[] = {
      -4.16666666666666666667E-3f,
      3.96825396825396825397E-3f,
      -8.33333333333333333333E-3f,
      8.33333333333333333333E-2f
    };

    float z;
    if (s < 1.0e8f) {
      z = 1.0f / (s * s);
      return z * cephes::polevl<float, 3>::run(z, A);
    } else return 0.0f;
  }
};

template <>
struct digamma_impl_maybe_poly<double> {
  EIGEN_DEVICE_FUNC
  static EIGEN_STRONG_INLINE double run(const double s) {
    const double A[] = {
      8.33333333333333333333E-2,
      -2.10927960927960927961E-2,
      7.57575757575757575758E-3,
      -4.16666666666666666667E-3,
      3.96825396825396825397E-3,
      -8.33333333333333333333E-3,
      8.33333333333333333333E-2
    };

    double z;
    if (s < 1.0e17) {
      z = 1.0 / (s * s);
      return z * cephes::polevl<double, 6>::run(z, A);
    }
    else return 0.0;
  }
};

template <typename Scalar>
struct digamma_impl {
  EIGEN_DEVICE_FUNC
  static Scalar run(Scalar x) {
    /*
     *
     *     Psi (digamma) function (modified for Eigen)
     *
     *
     * SYNOPSIS:
     *
     * double x, y, psi();
     *
     * y = psi( x );
     *
     *
     * DESCRIPTION:
     *
     *              d      -
     *   psi(x)  =  -- ln | (x)
     *              dx
     *
     * is the logarithmic derivative of the gamma function.
     * For integer x,
     *                   n-1
     *                    -
     * psi(n) = -EUL  +   >  1/k.
     *                    -
     *                   k=1
     *
     * If x is negative, it is transformed to a positive argument by the
     * reflection formula  psi(1-x) = psi(x) + pi cot(pi x).
     * For general positive x, the argument is made greater than 10
     * using the recurrence  psi(x+1) = psi(x) + 1/x.
     * Then the following asymptotic expansion is applied:
     *
     *                           inf.   B
     *                            -      2k
     * psi(x) = log(x) - 1/2x -   >   -------
     *                            -        2k
     *                           k=1   2k x
     *
     * where the B2k are Bernoulli numbers.
     *
     * ACCURACY (float):
     *    Relative error (except absolute when |psi| < 1):
     * arithmetic   domain     # trials      peak         rms
     *    IEEE      0,30        30000       1.3e-15     1.4e-16
     *    IEEE      -30,0       40000       1.5e-15     2.2e-16
     *
     * ACCURACY (double):
     *    Absolute error,  relative when |psi| > 1 :
     * arithmetic   domain     # trials      peak         rms
     *    IEEE      -33,0        30000      8.2e-7      1.2e-7
     *    IEEE      0,33        100000      7.3e-7      7.7e-8
     *
     * ERROR MESSAGES:
     *     message         condition      value returned
     * psi singularity    x integer <=0      INFINITY
     */

    Scalar p, q, nz, s, w, y;
    bool negative = false;

    const Scalar maxnum = NumTraits<Scalar>::infinity();
    const Scalar m_pi = Scalar(EIGEN_PI);

    const Scalar zero = Scalar(0);
    const Scalar one = Scalar(1);
    const Scalar half = Scalar(0.5);
    nz = zero;

    if (x <= zero) {
      negative = true;
      q = x;
      p = numext::floor(q);
      if (p == q) {
        return maxnum;
      }
      /* Remove the zeros of tan(m_pi x)
       * by subtracting the nearest integer from x
       */
      nz = q - p;
      if (nz != half) {
        if (nz > half) {
          p += one;
          nz = q - p;
        }
        nz = m_pi / numext::tan(m_pi * nz);
      }
      else {
        nz = zero;
      }
      x = one - x;
    }

    /* use the recurrence psi(x+1) = psi(x) + 1/x. */
    s = x;
    w = zero;
    while (s < Scalar(10)) {
      w += one / s;
      s += one;
    }

    y = digamma_impl_maybe_poly<Scalar>::run(s);

    y = numext::log(s) - (half / s) - y - w;

    return (negative) ? y - nz : y;
  }
};

/****************************************************************************
 * Implementation of erf, requires C++11/C99                                *
 ****************************************************************************/

template <typename Scalar>
struct erf_impl {
  EIGEN_DEVICE_FUNC
  static EIGEN_STRONG_INLINE Scalar run(const Scalar) {
    EIGEN_STATIC_ASSERT((internal::is_same<Scalar, Scalar>::value == false),
                        THIS_TYPE_IS_NOT_SUPPORTED);
    return Scalar(0);
  }
};

template <typename Scalar>
struct erf_retval {
  typedef Scalar type;
};

#if EIGEN_HAS_C99_MATH
template <>
struct erf_impl<float> {
  EIGEN_DEVICE_FUNC
  static EIGEN_STRONG_INLINE float run(float x) { return ::erff(x); }
};

template <>
struct erf_impl<double> {
  EIGEN_DEVICE_FUNC
  static EIGEN_STRONG_INLINE double run(double x) { return ::erf(x); }
};
#endif  // EIGEN_HAS_C99_MATH

/***************************************************************************
* Implementation of erfc, requires C++11/C99                               *
****************************************************************************/

template <typename Scalar>
struct erfc_impl {
  EIGEN_DEVICE_FUNC
  static EIGEN_STRONG_INLINE Scalar run(const Scalar) {
    EIGEN_STATIC_ASSERT((internal::is_same<Scalar, Scalar>::value == false),
                        THIS_TYPE_IS_NOT_SUPPORTED);
    return Scalar(0);
  }
};

template <typename Scalar>
struct erfc_retval {
  typedef Scalar type;
};

#if EIGEN_HAS_C99_MATH
template <>
struct erfc_impl<float> {
  EIGEN_DEVICE_FUNC
  static EIGEN_STRONG_INLINE float run(const float x) { return ::erfcf(x); }
};

template <>
struct erfc_impl<double> {
  EIGEN_DEVICE_FUNC
  static EIGEN_STRONG_INLINE double run(const double x) { return ::erfc(x); }
};
#endif  // EIGEN_HAS_C99_MATH

/**************************************************************************************************************
 * Implementation of igammac (complemented incomplete gamma integral), based on Cephes but requires C++11/C99 *
 **************************************************************************************************************/

template <typename Scalar>
struct igammac_retval {
  typedef Scalar type;
};

// NOTE: cephes_helper is also used to implement zeta
template <typename Scalar>
struct cephes_helper {
  EIGEN_DEVICE_FUNC
  static EIGEN_STRONG_INLINE Scalar machep() { assert(false && "machep not supported for this type"); return 0.0; }
  EIGEN_DEVICE_FUNC
  static EIGEN_STRONG_INLINE Scalar big() { assert(false && "big not supported for this type"); return 0.0; }
  EIGEN_DEVICE_FUNC
  static EIGEN_STRONG_INLINE Scalar biginv() { assert(false && "biginv not supported for this type"); return 0.0; }
};

template <>
struct cephes_helper<float> {
  EIGEN_DEVICE_FUNC
  static EIGEN_STRONG_INLINE float machep() {
    return NumTraits<float>::epsilon() / 2;  // 1.0 - machep == 1.0
  }
  EIGEN_DEVICE_FUNC
  static EIGEN_STRONG_INLINE float big() {
    // use epsneg (1.0 - epsneg == 1.0)
    return 1.0f / (NumTraits<float>::epsilon() / 2);
  }
  EIGEN_DEVICE_FUNC
  static EIGEN_STRONG_INLINE float biginv() {
    // epsneg
    return machep();
  }
};

template <>
struct cephes_helper<double> {
  EIGEN_DEVICE_FUNC
  static EIGEN_STRONG_INLINE double machep() {
    return NumTraits<double>::epsilon() / 2;  // 1.0 - machep == 1.0
  }
  EIGEN_DEVICE_FUNC
  static EIGEN_STRONG_INLINE double big() {
    return 1.0 / NumTraits<double>::epsilon();
  }
  EIGEN_DEVICE_FUNC
  static EIGEN_STRONG_INLINE double biginv() {
    // inverse of eps
    return NumTraits<double>::epsilon();
  }
};

#if !EIGEN_HAS_C99_MATH

template <typename Scalar>
struct igammac_impl {
  EIGEN_DEVICE_FUNC
  static Scalar run(Scalar a, Scalar x) {
    EIGEN_STATIC_ASSERT((internal::is_same<Scalar, Scalar>::value == false),
                        THIS_TYPE_IS_NOT_SUPPORTED);
    return Scalar(0);
  }
};

#else

template <typename Scalar> struct igamma_impl;  // predeclare igamma_impl

template <typename Scalar>
struct igammac_impl {
  EIGEN_DEVICE_FUNC
  static Scalar run(Scalar a, Scalar x) {
    /*  igamc()
     *
     *	Incomplete gamma integral (modified for Eigen)
     *
     *
     *
     * SYNOPSIS:
     *
     * double a, x, y, igamc();
     *
     * y = igamc( a, x );
     *
     * DESCRIPTION:
     *
     * The function is defined by
     *
     *
     *  igamc(a,x)   =   1 - igam(a,x)
     *
     *                            inf.
     *                              -
     *                     1       | |  -t  a-1
     *               =   -----     |   e   t   dt.
     *                    -      | |
     *                   | (a)    -
     *                             x
     *
     *
     * In this implementation both arguments must be positive.
     * The integral is evaluated by either a power series or
     * continued fraction expansion, depending on the relative
     * values of a and x.
     *
     * ACCURACY (float):
     *
     *                      Relative error:
     * arithmetic   domain     # trials      peak         rms
     *    IEEE      0,30        30000       7.8e-6      5.9e-7
     *
     *
     * ACCURACY (double):
     *
     * Tested at random a, x.
     *                a         x                      Relative error:
     * arithmetic   domain   domain     # trials      peak         rms
     *    IEEE     0.5,100   0,100      200000       1.9e-14     1.7e-15
     *    IEEE     0.01,0.5  0,100      200000       1.4e-13     1.6e-15
     *
     */
    /*
      Cephes Math Library Release 2.2: June, 1992
      Copyright 1985, 1987, 1992 by Stephen L. Moshier
      Direct inquiries to 30 Frost Street, Cambridge, MA 02140
    */
    const Scalar zero = 0;
    const Scalar one = 1;
    const Scalar nan = NumTraits<Scalar>::quiet_NaN();

    if ((x < zero) || (a <= zero)) {
      // domain error
      return nan;
    }

    if ((x < one) || (x < a)) {
      /* The checks above ensure that we meet the preconditions for
       * igamma_impl::Impl(), so call it, rather than igamma_impl::Run().
       * Calling Run() would also work, but in that case the compiler may not be
       * able to prove that igammac_impl::Run and igamma_impl::Run are not
       * mutually recursive.  This leads to worse code, particularly on
       * platforms like nvptx, where recursion is allowed only begrudgingly.
       */
      return (one - igamma_impl<Scalar>::Impl(a, x));
    }

    return Impl(a, x);
  }

 private:
  /* igamma_impl calls igammac_impl::Impl. */
  friend struct igamma_impl<Scalar>;

  /* Actually computes igamc(a, x).
   *
   * Preconditions:
   *   a > 0
   *   x >= 1
   *   x >= a
   */
  EIGEN_DEVICE_FUNC static Scalar Impl(Scalar a, Scalar x) {
    const Scalar zero = 0;
    const Scalar one = 1;
    const Scalar two = 2;
    const Scalar machep = cephes_helper<Scalar>::machep();
    const Scalar maxlog = numext::log(NumTraits<Scalar>::highest());
    const Scalar big = cephes_helper<Scalar>::big();
    const Scalar biginv = cephes_helper<Scalar>::biginv();
    const Scalar inf = NumTraits<Scalar>::infinity();

    Scalar ans, ax, c, yc, r, t, y, z;
    Scalar pk, pkm1, pkm2, qk, qkm1, qkm2;

    if (x == inf) return zero;  // std::isinf crashes on HIP

    /* Compute  x**a * exp(-x) / gamma(a)  */
    ax = a * numext::log(x) - x - lgamma_impl<Scalar>::run(a);
    if (ax < -maxlog) {  // underflow
      return zero;
    }
    ax = numext::exp(ax);

    // continued fraction
    y = one - a;
    z = x + y + one;
    c = zero;
    pkm2 = one;
    qkm2 = x;
    pkm1 = x + one;
    qkm1 = z * x;
    ans = pkm1 / qkm1;

    while (true) {
      c += one;
      y += one;
      z += two;
      yc = y * c;
      pk = pkm1 * z - pkm2 * yc;
      qk = qkm1 * z - qkm2 * yc;
      if (qk != zero) {
        r = pk / qk;
        t = numext::abs((ans - r) / r);
        ans = r;
      } else {
        t = one;
      }
      pkm2 = pkm1;
      pkm1 = pk;
      qkm2 = qkm1;
      qkm1 = qk;
      if (numext::abs(pk) > big) {
        pkm2 *= biginv;
        pkm1 *= biginv;
        qkm2 *= biginv;
        qkm1 *= biginv;
      }
      if (t <= machep) {
        break;
      }
    }

    return (ans * ax);
  }
};

#endif  // EIGEN_HAS_C99_MATH

/************************************************************************************************
 * Implementation of igamma (incomplete gamma integral), based on Cephes but requires C++11/C99 *
 ************************************************************************************************/

template <typename Scalar>
struct igamma_retval {
  typedef Scalar type;
};

#if !EIGEN_HAS_C99_MATH

template <typename Scalar>
struct igamma_impl {
  EIGEN_DEVICE_FUNC
  static EIGEN_STRONG_INLINE Scalar run(Scalar a, Scalar x) {
    EIGEN_STATIC_ASSERT((internal::is_same<Scalar, Scalar>::value == false),
                        THIS_TYPE_IS_NOT_SUPPORTED);
    return Scalar(0);
  }
};

#else

template <typename Scalar>
struct igamma_impl {
  EIGEN_DEVICE_FUNC
  static Scalar run(Scalar a, Scalar x) {
    /*	igam()
     *	Incomplete gamma integral
     *
     *
     *
     * SYNOPSIS:
     *
     * double a, x, y, igam();
     *
     * y = igam( a, x );
     *
     * DESCRIPTION:
     *
     * The function is defined by
     *
     *                           x
     *                            -
     *                   1       | |  -t  a-1
     *  igam(a,x)  =   -----     |   e   t   dt.
     *                  -      | |
     *                 | (a)    -
     *                           0
     *
     *
     * In this implementation both arguments must be positive.
     * The integral is evaluated by either a power series or
     * continued fraction expansion, depending on the relative
     * values of a and x.
     *
     * ACCURACY (double):
     *
     *                      Relative error:
     * arithmetic   domain     # trials      peak         rms
     *    IEEE      0,30       200000       3.6e-14     2.9e-15
     *    IEEE      0,100      300000       9.9e-14     1.5e-14
     *
     *
     * ACCURACY (float):
     *
     *                      Relative error:
     * arithmetic   domain     # trials      peak         rms
     *    IEEE      0,30        20000       7.8e-6      5.9e-7
     *
     */
    /*
      Cephes Math Library Release 2.2: June, 1992
      Copyright 1985, 1987, 1992 by Stephen L. Moshier
      Direct inquiries to 30 Frost Street, Cambridge, MA 02140
    */


    /* left tail of incomplete gamma function:
     *
     *          inf.      k
     *   a  -x   -       x
     *  x  e     >   ----------
     *           -     -
     *          k=0   | (a+k+1)
     *
     */
    const Scalar zero = 0;
    const Scalar one = 1;
    const Scalar nan = NumTraits<Scalar>::quiet_NaN();

    if (x == zero) return zero;

    if ((x < zero) || (a <= zero)) {  // domain error
      return nan;
    }

    if ((x > one) && (x > a)) {
      /* The checks above ensure that we meet the preconditions for
       * igammac_impl::Impl(), so call it, rather than igammac_impl::Run().
       * Calling Run() would also work, but in that case the compiler may not be
       * able to prove that igammac_impl::Run and igamma_impl::Run are not
       * mutually recursive.  This leads to worse code, particularly on
       * platforms like nvptx, where recursion is allowed only begrudgingly.
       */
      return (one - igammac_impl<Scalar>::Impl(a, x));
    }

    return Impl(a, x);
  }

 private:
  /* igammac_impl calls igamma_impl::Impl. */
  friend struct igammac_impl<Scalar>;

  /* Actually computes igam(a, x).
   *
   * Preconditions:
   *   x > 0
   *   a > 0
   *   !(x > 1 && x > a)
   */
  EIGEN_DEVICE_FUNC static Scalar Impl(Scalar a, Scalar x) {
    const Scalar zero = 0;
    const Scalar one = 1;
    const Scalar machep = cephes_helper<Scalar>::machep();
    const Scalar maxlog = numext::log(NumTraits<Scalar>::highest());

    Scalar ans, ax, c, r;

    /* Compute  x**a * exp(-x) / gamma(a)  */
    ax = a * numext::log(x) - x - lgamma_impl<Scalar>::run(a);
    if (ax < -maxlog) {
      // underflow
      return zero;
    }
    ax = numext::exp(ax);

    /* power series */
    r = a;
    c = one;
    ans = one;

    while (true) {
      r += one;
      c *= x/r;
      ans += c;
      if (c/ans <= machep) {
        break;
      }
    }

    return (ans * ax / a);
  }
};

#endif  // EIGEN_HAS_C99_MATH

/*****************************************************************************
 * Implementation of Riemann zeta function of two arguments, based on Cephes *
 *****************************************************************************/

template <typename Scalar>
struct zeta_retval {
    typedef Scalar type;
};

template <typename Scalar>
struct zeta_impl_series {
  EIGEN_DEVICE_FUNC
  static EIGEN_STRONG_INLINE Scalar run(const Scalar) {
    EIGEN_STATIC_ASSERT((internal::is_same<Scalar, Scalar>::value == false),
                        THIS_TYPE_IS_NOT_SUPPORTED);
    return Scalar(0);
  }
};

template <>
struct zeta_impl_series<float> {
  EIGEN_DEVICE_FUNC
  static EIGEN_STRONG_INLINE bool run(float& a, float& b, float& s, const float x, const float machep) {
    int i = 0;
    while(i < 9)
    {
        i += 1;
        a += 1.0f;
        b = numext::pow( a, -x );
        s += b;
        if( numext::abs(b/s) < machep )
            return true;
    }

    //Return whether we are done
    return false;
  }
};

template <>
struct zeta_impl_series<double> {
  EIGEN_DEVICE_FUNC
  static EIGEN_STRONG_INLINE bool run(double& a, double& b, double& s, const double x, const double machep) {
    int i = 0;
    while( (i < 9) || (a <= 9.0) )
    {
        i += 1;
        a += 1.0;
        b = numext::pow( a, -x );
        s += b;
        if( numext::abs(b/s) < machep )
            return true;
    }

    //Return whether we are done
    return false;
  }
};

template <typename Scalar>
struct zeta_impl {
    EIGEN_DEVICE_FUNC
    static Scalar run(Scalar x, Scalar q) {
        /*							zeta.c
         *
         *	Riemann zeta function of two arguments
         *
         *
         *
         * SYNOPSIS:
         *
         * double x, q, y, zeta();
         *
         * y = zeta( x, q );
         *
         *
         *
         * DESCRIPTION:
         *
         *
         *
         *                 inf.
         *                  -        -x
         *   zeta(x,q)  =   >   (k+q)
         *                  -
         *                 k=0
         *
         * where x > 1 and q is not a negative integer or zero.
         * The Euler-Maclaurin summation formula is used to obtain
         * the expansion
         *
         *                n
         *                -       -x
         * zeta(x,q)  =   >  (k+q)
         *                -
         *               k=1
         *
         *           1-x                 inf.  B   x(x+1)...(x+2j)
         *      (n+q)           1         -     2j
         *  +  ---------  -  -------  +   >    --------------------
         *        x-1              x      -                   x+2j+1
         *                   2(n+q)      j=1       (2j)! (n+q)
         *
         * where the B2j are Bernoulli numbers.  Note that (see zetac.c)
         * zeta(x,1) = zetac(x) + 1.
         *
         *
         *
         * ACCURACY:
         *
         * Relative error for single precision:
         * arithmetic   domain     # trials      peak         rms
         *    IEEE      0,25        10000       6.9e-7      1.0e-7
         *
         * Large arguments may produce underflow in powf(), in which
         * case the results are inaccurate.
         *
         * REFERENCE:
         *
         * Gradshteyn, I. S., and I. M. Ryzhik, Tables of Integrals,
         * Series, and Products, p. 1073; Academic Press, 1980.
         *
         */

        int i;
        Scalar p, r, a, b, k, s, t, w;

        const Scalar A[] = {
            Scalar(12.0),
            Scalar(-720.0),
            Scalar(30240.0),
            Scalar(-1209600.0),
            Scalar(47900160.0),
            Scalar(-1.8924375803183791606e9), /*1.307674368e12/691*/
            Scalar(7.47242496e10),
            Scalar(-2.950130727918164224e12), /*1.067062284288e16/3617*/
            Scalar(1.1646782814350067249e14), /*5.109094217170944e18/43867*/
            Scalar(-4.5979787224074726105e15), /*8.028576626982912e20/174611*/
            Scalar(1.8152105401943546773e17), /*1.5511210043330985984e23/854513*/
            Scalar(-7.1661652561756670113e18) /*1.6938241367317436694528e27/236364091*/
            };

        const Scalar maxnum = NumTraits<Scalar>::infinity();
        const Scalar zero = 0.0, half = 0.5, one = 1.0;
        const Scalar machep = cephes_helper<Scalar>::machep();
        const Scalar nan = NumTraits<Scalar>::quiet_NaN();

        if( x == one )
            return maxnum;

        if( x < one )
        {
            return nan;
        }

        if( q <= zero )
        {
            if(q == numext::floor(q))
            {
                return maxnum;
            }
            p = x;
            r = numext::floor(p);
            if (p != r)
                return nan;
        }

        /* Permit negative q but continue sum until n+q > +9 .
         * This case should be handled by a reflection formula.
         * If q<0 and x is an integer, there is a relation to
         * the polygamma function.
         */
        s = numext::pow( q, -x );
        a = q;
        b = zero;
        // Run the summation in a helper function that is specific to the floating precision
        if (zeta_impl_series<Scalar>::run(a, b, s, x, machep)) {
            return s;
        }

        w = a;
        s += b*w/(x-one);
        s -= half * b;
        a = one;
        k = zero;
        for( i=0; i<12; i++ )
        {
            a *= x + k;
            b /= w;
            t = a*b/A[i];
            s = s + t;
            t = numext::abs(t/s);
            if( t < machep ) {
              break;
            }
            k += one;
            a *= x + k;
            b /= w;
            k += one;
        }
        return s;
  }
};

/****************************************************************************
 * Implementation of polygamma function, requires C++11/C99                 *
 ****************************************************************************/

template <typename Scalar>
struct polygamma_retval {
    typedef Scalar type;
};

#if !EIGEN_HAS_C99_MATH

template <typename Scalar>
struct polygamma_impl {
    EIGEN_DEVICE_FUNC
    static EIGEN_STRONG_INLINE Scalar run(Scalar n, Scalar x) {
        EIGEN_STATIC_ASSERT((internal::is_same<Scalar, Scalar>::value == false),
                            THIS_TYPE_IS_NOT_SUPPORTED);
        return Scalar(0);
    }
};

#else

template <typename Scalar>
struct polygamma_impl {
    EIGEN_DEVICE_FUNC
    static Scalar run(Scalar n, Scalar x) {
        Scalar zero = 0.0, one = 1.0;
        Scalar nplus = n + one;
        const Scalar nan = NumTraits<Scalar>::quiet_NaN();

        // Check that n is an integer
        if (numext::floor(n) != n) {
            return nan;
        }
        // Just return the digamma function for n = 1
        else if (n == zero) {
            return digamma_impl<Scalar>::run(x);
        }
        // Use the same implementation as scipy
        else {
            Scalar factorial = numext::exp(lgamma_impl<Scalar>::run(nplus));
            return numext::pow(-one, nplus) * factorial * zeta_impl<Scalar>::run(nplus, x);
        }
  }
};

#endif  // EIGEN_HAS_C99_MATH

/************************************************************************************************
 * Implementation of betainc (incomplete beta integral), based on Cephes but requires C++11/C99 *
 ************************************************************************************************/

template <typename Scalar>
struct betainc_retval {
  typedef Scalar type;
};

#if !EIGEN_HAS_C99_MATH

template <typename Scalar>
struct betainc_impl {
  EIGEN_DEVICE_FUNC
  static EIGEN_STRONG_INLINE Scalar run(Scalar a, Scalar b, Scalar x) {
    EIGEN_STATIC_ASSERT((internal::is_same<Scalar, Scalar>::value == false),
                        THIS_TYPE_IS_NOT_SUPPORTED);
    return Scalar(0);
  }
};

#else

template <typename Scalar>
struct betainc_impl {
  EIGEN_DEVICE_FUNC
  static EIGEN_STRONG_INLINE Scalar run(Scalar, Scalar, Scalar) {
    /*	betaincf.c
     *
     *	Incomplete beta integral
     *
     *
     * SYNOPSIS:
     *
     * float a, b, x, y, betaincf();
     *
     * y = betaincf( a, b, x );
     *
     *
     * DESCRIPTION:
     *
     * Returns incomplete beta integral of the arguments, evaluated
     * from zero to x.  The function is defined as
     *
     *                  x
     *     -            -
     *    | (a+b)      | |  a-1     b-1
     *  -----------    |   t   (1-t)   dt.
     *   -     -     | |
     *  | (a) | (b)   -
     *                 0
     *
     * The domain of definition is 0 <= x <= 1.  In this
     * implementation a and b are restricted to positive values.
     * The integral from x to 1 may be obtained by the symmetry
     * relation
     *
     *    1 - betainc( a, b, x )  =  betainc( b, a, 1-x ).
     *
     * The integral is evaluated by a continued fraction expansion.
     * If a < 1, the function calls itself recursively after a
     * transformation to increase a to a+1.
     *
     * ACCURACY (float):
     *
     * Tested at random points (a,b,x) with a and b in the indicated
     * interval and x between 0 and 1.
     *
     * arithmetic   domain     # trials      peak         rms
     * Relative error:
     *    IEEE       0,30       10000       3.7e-5      5.1e-6
     *    IEEE       0,100      10000       1.7e-4      2.5e-5
     * The useful domain for relative error is limited by underflow
     * of the single precision exponential function.
     * Absolute error:
     *    IEEE       0,30      100000       2.2e-5      9.6e-7
     *    IEEE       0,100      10000       6.5e-5      3.7e-6
     *
     * Larger errors may occur for extreme ratios of a and b.
     *
     * ACCURACY (double):
     * arithmetic   domain     # trials      peak         rms
     *    IEEE      0,5         10000       6.9e-15     4.5e-16
     *    IEEE      0,85       250000       2.2e-13     1.7e-14
     *    IEEE      0,1000      30000       5.3e-12     6.3e-13
     *    IEEE      0,10000    250000       9.3e-11     7.1e-12
     *    IEEE      0,100000    10000       8.7e-10     4.8e-11
     * Outputs smaller than the IEEE gradual underflow threshold
     * were excluded from these statistics.
     *
     * ERROR MESSAGES:
     *   message         condition      value returned
     * incbet domain      x<0, x>1          nan
     * incbet underflow                     nan
     */

    EIGEN_STATIC_ASSERT((internal::is_same<Scalar, Scalar>::value == false),
                        THIS_TYPE_IS_NOT_SUPPORTED);
    return Scalar(0);
  }
};

/* Continued fraction expansion #1 for incomplete beta integral (small_branch = True)
 * Continued fraction expansion #2 for incomplete beta integral (small_branch = False)
 */
template <typename Scalar>
struct incbeta_cfe {
  EIGEN_DEVICE_FUNC
  static EIGEN_STRONG_INLINE Scalar run(Scalar a, Scalar b, Scalar x, bool small_branch) {
    EIGEN_STATIC_ASSERT((internal::is_same<Scalar, float>::value ||
                         internal::is_same<Scalar, double>::value),
                        THIS_TYPE_IS_NOT_SUPPORTED);
    const Scalar big = cephes_helper<Scalar>::big();
    const Scalar machep = cephes_helper<Scalar>::machep();
    const Scalar biginv = cephes_helper<Scalar>::biginv();

    const Scalar zero = 0;
    const Scalar one = 1;
    const Scalar two = 2;

    Scalar xk, pk, pkm1, pkm2, qk, qkm1, qkm2;
    Scalar k1, k2, k3, k4, k5, k6, k7, k8, k26update;
    Scalar ans;
    int n;

    const int num_iters = (internal::is_same<Scalar, float>::value) ? 100 : 300;
    const Scalar thresh =
        (internal::is_same<Scalar, float>::value) ? machep : Scalar(3) * machep;
    Scalar r = (internal::is_same<Scalar, float>::value) ? zero : one;

    if (small_branch) {
      k1 = a;
      k2 = a + b;
      k3 = a;
      k4 = a + one;
      k5 = one;
      k6 = b - one;
      k7 = k4;
      k8 = a + two;
      k26update = one;
    } else {
      k1 = a;
      k2 = b - one;
      k3 = a;
      k4 = a + one;
      k5 = one;
      k6 = a + b;
      k7 = a + one;
      k8 = a + two;
      k26update = -one;
      x = x / (one - x);
    }

    pkm2 = zero;
    qkm2 = one;
    pkm1 = one;
    qkm1 = one;
    ans = one;
    n = 0;

    do {
      xk = -(x * k1 * k2) / (k3 * k4);
      pk = pkm1 + pkm2 * xk;
      qk = qkm1 + qkm2 * xk;
      pkm2 = pkm1;
      pkm1 = pk;
      qkm2 = qkm1;
      qkm1 = qk;

      xk = (x * k5 * k6) / (k7 * k8);
      pk = pkm1 + pkm2 * xk;
      qk = qkm1 + qkm2 * xk;
      pkm2 = pkm1;
      pkm1 = pk;
      qkm2 = qkm1;
      qkm1 = qk;

      if (qk != zero) {
        r = pk / qk;
        if (numext::abs(ans - r) < numext::abs(r) * thresh) {
          return r;
        }
        ans = r;
      }

      k1 += one;
      k2 += k26update;
      k3 += two;
      k4 += two;
      k5 += one;
      k6 -= k26update;
      k7 += two;
      k8 += two;

      if ((numext::abs(qk) + numext::abs(pk)) > big) {
        pkm2 *= biginv;
        pkm1 *= biginv;
        qkm2 *= biginv;
        qkm1 *= biginv;
      }
      if ((numext::abs(qk) < biginv) || (numext::abs(pk) < biginv)) {
        pkm2 *= big;
        pkm1 *= big;
        qkm2 *= big;
        qkm1 *= big;
      }
    } while (++n < num_iters);

    return ans;
  }
};

/* Helper functions depending on the Scalar type */
template <typename Scalar>
struct betainc_helper {};

template <>
struct betainc_helper<float> {
  /* Core implementation, assumes a large (> 1.0) */
  EIGEN_DEVICE_FUNC static EIGEN_STRONG_INLINE float incbsa(float aa, float bb,
                                                            float xx) {
    float ans, a, b, t, x, onemx;
    bool reversed_a_b = false;

    onemx = 1.0f - xx;

    /* see if x is greater than the mean */
    if (xx > (aa / (aa + bb))) {
      reversed_a_b = true;
      a = bb;
      b = aa;
      t = xx;
      x = onemx;
    } else {
      a = aa;
      b = bb;
      t = onemx;
      x = xx;
    }

    /* Choose expansion for optimal convergence */
    if (b > 10.0f) {
      if (numext::abs(b * x / a) < 0.3f) {
        t = betainc_helper<float>::incbps(a, b, x);
        if (reversed_a_b) t = 1.0f - t;
        return t;
      }
    }

    ans = x * (a + b - 2.0f) / (a - 1.0f);
    if (ans < 1.0f) {
      ans = incbeta_cfe<float>::run(a, b, x, true /* small_branch */);
      t = b * numext::log(t);
    } else {
      ans = incbeta_cfe<float>::run(a, b, x, false /* small_branch */);
      t = (b - 1.0f) * numext::log(t);
    }

    t += a * numext::log(x) + lgamma_impl<float>::run(a + b) -
         lgamma_impl<float>::run(a) - lgamma_impl<float>::run(b);
    t += numext::log(ans / a);
    t = numext::exp(t);

    if (reversed_a_b) t = 1.0f - t;
    return t;
  }

  EIGEN_DEVICE_FUNC
  static EIGEN_STRONG_INLINE float incbps(float a, float b, float x) {
    float t, u, y, s;
    const float machep = cephes_helper<float>::machep();

    y = a * numext::log(x) + (b - 1.0f) * numext::log1p(-x) - numext::log(a);
    y -= lgamma_impl<float>::run(a) + lgamma_impl<float>::run(b);
    y += lgamma_impl<float>::run(a + b);

    t = x / (1.0f - x);
    s = 0.0f;
    u = 1.0f;
    do {
      b -= 1.0f;
      if (b == 0.0f) {
        break;
      }
      a += 1.0f;
      u *= t * b / a;
      s += u;
    } while (numext::abs(u) > machep);

    return numext::exp(y) * (1.0f + s);
  }
};

template <>
struct betainc_impl<float> {
  EIGEN_DEVICE_FUNC
  static float run(float a, float b, float x) {
    const float nan = NumTraits<float>::quiet_NaN();
    float ans, t;

    if (a <= 0.0f) return nan;
    if (b <= 0.0f) return nan;
    if ((x <= 0.0f) || (x >= 1.0f)) {
      if (x == 0.0f) return 0.0f;
      if (x == 1.0f) return 1.0f;
      // mtherr("betaincf", DOMAIN);
      return nan;
    }

    /* transformation for small aa */
    if (a <= 1.0f) {
      ans = betainc_helper<float>::incbsa(a + 1.0f, b, x);
      t = a * numext::log(x) + b * numext::log1p(-x) +
          lgamma_impl<float>::run(a + b) - lgamma_impl<float>::run(a + 1.0f) -
          lgamma_impl<float>::run(b);
      return (ans + numext::exp(t));
    } else {
      return betainc_helper<float>::incbsa(a, b, x);
    }
  }
};

template <>
struct betainc_helper<double> {
  EIGEN_DEVICE_FUNC
  static EIGEN_STRONG_INLINE double incbps(double a, double b, double x) {
    const double machep = cephes_helper<double>::machep();

    double s, t, u, v, n, t1, z, ai;

    ai = 1.0 / a;
    u = (1.0 - b) * x;
    v = u / (a + 1.0);
    t1 = v;
    t = u;
    n = 2.0;
    s = 0.0;
    z = machep * ai;
    while (numext::abs(v) > z) {
      u = (n - b) * x / n;
      t *= u;
      v = t / (a + n);
      s += v;
      n += 1.0;
    }
    s += t1;
    s += ai;

    u = a * numext::log(x);
    // TODO: gamma() is not directly implemented in Eigen.
    /*
    if ((a + b) < maxgam && numext::abs(u) < maxlog) {
      t = gamma(a + b) / (gamma(a) * gamma(b));
      s = s * t * pow(x, a);
    } else {
    */
    t = lgamma_impl<double>::run(a + b) - lgamma_impl<double>::run(a) -
        lgamma_impl<double>::run(b) + u + numext::log(s);
    return s = numext::exp(t);
  }
};

template <>
struct betainc_impl<double> {
  EIGEN_DEVICE_FUNC
  static double run(double aa, double bb, double xx) {
    const double nan = NumTraits<double>::quiet_NaN();
    const double machep = cephes_helper<double>::machep();
    // const double maxgam = 171.624376956302725;

    double a, b, t, x, xc, w, y;
    bool reversed_a_b = false;

    if (aa <= 0.0 || bb <= 0.0) {
      return nan;  // goto domerr;
    }

    if ((xx <= 0.0) || (xx >= 1.0)) {
      if (xx == 0.0) return (0.0);
      if (xx == 1.0) return (1.0);
      // mtherr("incbet", DOMAIN);
      return nan;
    }

    if ((bb * xx) <= 1.0 && xx <= 0.95) {
      return betainc_helper<double>::incbps(aa, bb, xx);
    }

    w = 1.0 - xx;

    /* Reverse a and b if x is greater than the mean. */
    if (xx > (aa / (aa + bb))) {
      reversed_a_b = true;
      a = bb;
      b = aa;
      xc = xx;
      x = w;
    } else {
      a = aa;
      b = bb;
      xc = w;
      x = xx;
    }

    if (reversed_a_b && (b * x) <= 1.0 && x <= 0.95) {
      t = betainc_helper<double>::incbps(a, b, x);
      if (t <= machep) {
        t = 1.0 - machep;
      } else {
        t = 1.0 - t;
      }
      return t;
    }

    /* Choose expansion for better convergence. */
    y = x * (a + b - 2.0) - (a - 1.0);
    if (y < 0.0) {
      w = incbeta_cfe<double>::run(a, b, x, true /* small_branch */);
    } else {
      w = incbeta_cfe<double>::run(a, b, x, false /* small_branch */) / xc;
    }

    /* Multiply w by the factor
         a      b   _             _     _
        x  (1-x)   | (a+b) / ( a | (a) | (b) ) .   */

    y = a * numext::log(x);
    t = b * numext::log(xc);
    // TODO: gamma is not directly implemented in Eigen.
    /*
    if ((a + b) < maxgam && numext::abs(y) < maxlog && numext::abs(t) < maxlog)
    {
      t = pow(xc, b);
      t *= pow(x, a);
      t /= a;
      t *= w;
      t *= gamma(a + b) / (gamma(a) * gamma(b));
    } else {
    */
    /* Resort to logarithms.  */
    y += t + lgamma_impl<double>::run(a + b) - lgamma_impl<double>::run(a) -
         lgamma_impl<double>::run(b);
    y += numext::log(w / a);
    t = numext::exp(y);

    /* } */
    // done:

    if (reversed_a_b) {
      if (t <= machep) {
        t = 1.0 - machep;
      } else {
        t = 1.0 - t;
      }
    }
    return t;
  }
};

#endif  // EIGEN_HAS_C99_MATH

}  // end namespace internal

namespace numext {

template <typename Scalar>
EIGEN_DEVICE_FUNC inline EIGEN_MATHFUNC_RETVAL(lgamma, Scalar)
    lgamma(const Scalar& x) {
  return EIGEN_MATHFUNC_IMPL(lgamma, Scalar)::run(x);
}

template <typename Scalar>
EIGEN_DEVICE_FUNC inline EIGEN_MATHFUNC_RETVAL(digamma, Scalar)
    digamma(const Scalar& x) {
  return EIGEN_MATHFUNC_IMPL(digamma, Scalar)::run(x);
}

template <typename Scalar>
EIGEN_DEVICE_FUNC inline EIGEN_MATHFUNC_RETVAL(zeta, Scalar)
zeta(const Scalar& x, const Scalar& q) {
    return EIGEN_MATHFUNC_IMPL(zeta, Scalar)::run(x, q);
}

template <typename Scalar>
EIGEN_DEVICE_FUNC inline EIGEN_MATHFUNC_RETVAL(polygamma, Scalar)
polygamma(const Scalar& n, const Scalar& x) {
    return EIGEN_MATHFUNC_IMPL(polygamma, Scalar)::run(n, x);
}

template <typename Scalar>
EIGEN_DEVICE_FUNC inline EIGEN_MATHFUNC_RETVAL(erf, Scalar)
    erf(const Scalar& x) {
  return EIGEN_MATHFUNC_IMPL(erf, Scalar)::run(x);
}

template <typename Scalar>
EIGEN_DEVICE_FUNC inline EIGEN_MATHFUNC_RETVAL(erfc, Scalar)
    erfc(const Scalar& x) {
  return EIGEN_MATHFUNC_IMPL(erfc, Scalar)::run(x);
}

template <typename Scalar>
EIGEN_DEVICE_FUNC inline EIGEN_MATHFUNC_RETVAL(igamma, Scalar)
    igamma(const Scalar& a, const Scalar& x) {
  return EIGEN_MATHFUNC_IMPL(igamma, Scalar)::run(a, x);
}

template <typename Scalar>
EIGEN_DEVICE_FUNC inline EIGEN_MATHFUNC_RETVAL(igammac, Scalar)
    igammac(const Scalar& a, const Scalar& x) {
  return EIGEN_MATHFUNC_IMPL(igammac, Scalar)::run(a, x);
}

template <typename Scalar>
EIGEN_DEVICE_FUNC inline EIGEN_MATHFUNC_RETVAL(betainc, Scalar)
    betainc(const Scalar& a, const Scalar& b, const Scalar& x) {
  return EIGEN_MATHFUNC_IMPL(betainc, Scalar)::run(a, b, x);
}

}  // end namespace numext


}  // end namespace Eigen

#endif  // EIGEN_SPECIAL_FUNCTIONS_H<|MERGE_RESOLUTION|>--- conflicted
+++ resolved
@@ -121,15 +121,9 @@
 struct lgamma_impl<float> {
   EIGEN_DEVICE_FUNC
   static EIGEN_STRONG_INLINE float run(float x) {
-<<<<<<< HEAD
 #if !defined(__HIP_DEVICE_COMPILE__) && (defined(_BSD_SOURCE) || defined(_SVID_SOURCE)) && !defined(__APPLE__)
-    int signgam;
-    return ::lgammaf_r(x, &signgam);
-=======
-#if !defined(__CUDA_ARCH__) && (defined(_BSD_SOURCE) || defined(_SVID_SOURCE)) && !defined(__APPLE__)
     int dummy;
     return ::lgammaf_r(x, &dummy);
->>>>>>> a46d2e73
 #else
     return ::lgammaf(x);
 #endif
@@ -140,15 +134,9 @@
 struct lgamma_impl<double> {
   EIGEN_DEVICE_FUNC
   static EIGEN_STRONG_INLINE double run(double x) {
-<<<<<<< HEAD
 #if !defined(__HIP_DEVICE_COMPILE__) && (defined(_BSD_SOURCE) || defined(_SVID_SOURCE)) && !defined(__APPLE__)
-    int signgam;
-    return ::lgamma_r(x, &signgam);
-=======
-#if !defined(__CUDA_ARCH__) && (defined(_BSD_SOURCE) || defined(_SVID_SOURCE)) && !defined(__APPLE__)
     int dummy;
     return ::lgamma_r(x, &dummy);
->>>>>>> a46d2e73
 #else
     return ::lgamma(x);
 #endif
